      module grib_mod
!$$$  SUBPROGRAM DOCUMENTATION BLOCK
!                .      .    .                                       .
! MODULE:    grib_mod 
!   PRGMMR: Gilbert         ORG: W/NP11    DATE: 2002-01-23
!
! ABSTRACT: This Fortran Module contains the declaration
!   of derived type gribfield.
!   If variable gfld is declared of type gribfield 
!   ( i.e. TYPE(GRIBFIELD) :: GFLD ), it would have the following componenets:
!
!        gfld%version = GRIB edition number ( currently 2 )
!        gfld%discipline = Message Discipline ( see Code Table 0.0 )
!        gfld%idsect() = Contains the entries in the Identification
!                        Section ( Section 1 )
!                        This element is actually a pointer to an array
!                        that holds the data.
!            gfld%idsect(1)  = Identification of originating Centre
!                                    ( see Common Code Table C-1 )
!                             7 - US National Weather Service
!            gfld%idsect(2)  = Identification of originating Sub-centre
!            gfld%idsect(3)  = GRIB Master Tables Version Number
!                                    ( see Code Table 1.0 )
!                             0 - Experimental
!                             1 - Initial operational version number
!            gfld%idsect(4)  = GRIB Local Tables Version Number
!                                    ( see Code Table 1.1 )
!                             0     - Local tables not used
!                             1-254 - Number of local tables version used
!            gfld%idsect(5)  = Significance of Reference Time (Code Table 1.2)
!                             0 - Analysis
!                             1 - Start of forecast
!                             2 - Verifying time of forecast
!                             3 - Observation time
!            gfld%idsect(6)  = Year ( 4 digits )
!            gfld%idsect(7)  = Month
!            gfld%idsect(8)  = Day
!            gfld%idsect(9)  = Hour
!            gfld%idsect(10)  = Minute
!            gfld%idsect(11)  = Second
!            gfld%idsect(12)  = Production status of processed data
!                                    ( see Code Table 1.3 )
!                              0 - Operational products
!                              1 - Operational test products
!                              2 - Research products
!                              3 - Re-analysis products
!            gfld%idsect(13)  = Type of processed data ( see Code Table 1.4 )
!                              0  - Analysis products
!                              1  - Forecast products
!                              2  - Analysis and forecast products
!                              3  - Control forecast products
!                              4  - Perturbed forecast products
!                              5  - Control and perturbed forecast products
!                              6  - Processed satellite observations
!                              7  - Processed radar observations
!        gfld%idsectlen = Number of elements in gfld%idsect().
!        gfld%local() = Pointer to character array containing contents
!                       of Local Section 2, if included
!        gfld%locallen = length of array gfld%local()
!        gfld%ifldnum = field number within GRIB message
!        gfld%griddef = Source of grid definition (see Code Table 3.0)
!                      0 - Specified in Code table 3.1
!                      1 - Predetermined grid Defined by originating centre
!        gfld%ngrdpts = Number of grid points in the defined grid.
!        gfld%numoct_opt = Number of octets needed for each
!                          additional grid points definition.
!                          Used to define number of
!                          points in each row ( or column ) for
!                          non-regular grids.
!                          = 0, if using regular grid.
!        gfld%interp_opt = Interpretation of list for optional points
!                          definition.  (Code Table 3.11)
!        gfld%igdtnum = Grid Definition Template Number (Code Table 3.1)
!        gfld%igdtmpl() = Contains the data values for the specified Grid
!                         Definition Template ( NN=gfld%igdtnum ).  Each
!                         element of this integer array contains an entry (in
!                         the order specified) of Grid Defintion Template 3.NN
!                         This element is actually a pointer to an array
!                         that holds the data.
!        gfld%igdtlen = Number of elements in gfld%igdtmpl().  i.e. number of
!                       entries in Grid Defintion Template 3.NN
!                       ( NN=gfld%igdtnum ).
!        gfld%list_opt() = (Used if gfld%numoct_opt .ne. 0)  This array
!                          contains the number of grid points contained in
!                          each row ( or column ).  (part of Section 3)
!                          This element is actually a pointer to an array
!                          that holds the data.  This pointer is nullified
!                          if gfld%numoct_opt=0.
!        gfld%num_opt = (Used if gfld%numoct_opt .ne. 0)  The number of entries
!                       in array ideflist.  i.e. number of rows ( or columns )
!                       for which optional grid points are defined.  This value
!                       is set to zero, if gfld%numoct_opt=0.
!        gfdl%ipdtnum = Product Definition Template Number (see Code Table 4.0)
!        gfld%ipdtmpl() = Contains the data values for the specified Product
!                         Definition Template ( N=gfdl%ipdtnum ).  Each element
!                         of this integer array contains an entry (in the
!                         order specified) of Product Defintion Template 4.N.
!                         This element is actually a pointer to an array
!                         that holds the data.
!        gfld%ipdtlen = Number of elements in gfld%ipdtmpl().  i.e. number of
!                       entries in Product Defintion Template 4.N
!                       ( N=gfdl%ipdtnum ).
!        gfld%coord_list() = Real array containing floating point values
!                            intended to document the vertical discretisation
!                            associated to model data on hybrid coordinate
!                            vertical levels.  (part of Section 4)
!                            This element is actually a pointer to an array
!                            that holds the data.
!        gfld%num_coord = number of values in array gfld%coord_list().
!        gfld%ndpts = Number of data points unpacked and returned.
!        gfld%idrtnum = Data Representation Template Number
!                       ( see Code Table 5.0)
!        gfld%idrtmpl() = Contains the data values for the specified Data
!                         Representation Template ( N=gfld%idrtnum ).  Each
!                         element of this integer array contains an entry
!                         (in the order specified) of Product Defintion
!                         Template 5.N.
!                         This element is actually a pointer to an array
!                         that holds the data.
!        gfld%idrtlen = Number of elements in gfld%idrtmpl().  i.e. number
!                       of entries in Data Representation Template 5.N
!                       ( N=gfld%idrtnum ).
!        gfld%unpacked = logical value indicating whether the bitmap and
!                        data values were unpacked.  If false,
!                        gfld%bmap and gfld%fld pointers are nullified.
!        gfld%expanded = Logical value indicating whether the data field
!                         was expanded to the grid in the case where a
!                         bit-map is present.  If true, the data points in
!                         gfld%fld match the grid points and zeros were
!                         inserted at grid points where data was bit-mapped
!                         out.  If false, the data values in gfld%fld were
!                         not expanded to the grid and are just a consecutive
!                         array of data points corresponding to each value of
!                         "1" in gfld%bmap.
!        gfld%ibmap = Bitmap indicator ( see Code Table 6.0 )
!                     0 = bitmap applies and is included in Section 6.
!                     1-253 = Predefined bitmap applies
!                     254 = Previously defined bitmap applies to this field
!                     255 = Bit map does not apply to this product.
!        gfld%bmap() = Logical*1 array containing decoded bitmap,
!                      if ibmap=0 or ibap=254.  Otherwise nullified.
!                      This element is actually a pointer to an array
!                      that holds the data.
!        gfld%fld() = Array of gfld%ndpts unpacked data points.
!                     This element is actually a pointer to an array
!                     that holds the data.
!
!
! PROGRAM HISTORY LOG:
! 2002-01-23  Gilbert
! 2007-04-24  Vuong     -  Added GDT 3.204  Curvilinear Orthogonal Grids
! 2008-05-29  Vuong     -  Added GDT 3.32768  Rotate Lat/Lon E-grid
! 2009-02-17  Vuong     -  Allow negative scale factors and limits for
!                          Templates 4.5 and 4.9
! 2009-12-14  Vuong     -  Fixed bug in routine getidx.f
!                       -  Modified to increase length of seek(512)
!                       -  Added Templates (Satellite Product) 4.31
!                       -  Added Templates (ICAO WAFS) 4.15
! 2013-05-07  Vuong     -  Initialized all pointers to null()
<<<<<<< HEAD
! 2013-08-29  Vuong     -  Changed version number 2.5.0   
! 2015-11-01  Vuong     -  Changed version number 2.6.0   
=======
! 2013-08-29  Vuong     -  Changed version number 2.5.0     )
! 2015-11-01  Vuong     -  Changed version number 2.6.0
! 2017-18-01  Vuong     -  Changed version number 3.1.0
>>>>>>> 7e417282
!
! USAGE:    use grib_mod
!
! ATTRIBUTES:
!   LANGUAGE: Fortran 90
!   MACHINE:  IBM SP
!
!$$$

<<<<<<< HEAD
      character(len=12) :: G2_VERSION="g2lib-2.6.0"
=======
      character(len=12) :: G2_VERSION="g2lib-3.1.0"
>>>>>>> 7e417282

      type gribfield
          integer :: version,discipline
          integer,pointer,dimension(:) :: idsect         => null ()
          integer :: idsectlen
          character(len=1),pointer,dimension(:) :: local => null ()
          integer :: locallen
          integer :: ifldnum
          integer :: griddef,ngrdpts
          integer :: numoct_opt,interp_opt,num_opt
          integer,pointer,dimension(:) :: list_opt       => null ()
          integer :: igdtnum,igdtlen
          integer,pointer,dimension(:) :: igdtmpl        => null ()
          integer :: ipdtnum,ipdtlen
          integer,pointer,dimension(:) :: ipdtmpl        => null ()
          integer :: num_coord
          real,pointer,dimension(:) :: coord_list        => null ()
          integer :: ndpts,idrtnum,idrtlen
          integer,pointer,dimension(:) :: idrtmpl        => null ()
          logical :: unpacked
          logical :: expanded
          integer :: ibmap
          logical*1,pointer,dimension(:) :: bmap         => null ()
          real,pointer,dimension(:) :: fld               => null ()
      end type gribfield

      end module<|MERGE_RESOLUTION|>--- conflicted
+++ resolved
@@ -157,14 +157,9 @@
 !                       -  Added Templates (Satellite Product) 4.31
 !                       -  Added Templates (ICAO WAFS) 4.15
 ! 2013-05-07  Vuong     -  Initialized all pointers to null()
-<<<<<<< HEAD
-! 2013-08-29  Vuong     -  Changed version number 2.5.0   
-! 2015-11-01  Vuong     -  Changed version number 2.6.0   
-=======
 ! 2013-08-29  Vuong     -  Changed version number 2.5.0     )
 ! 2015-11-01  Vuong     -  Changed version number 2.6.0
 ! 2017-18-01  Vuong     -  Changed version number 3.1.0
->>>>>>> 7e417282
 !
 ! USAGE:    use grib_mod
 !
@@ -174,11 +169,7 @@
 !
 !$$$
 
-<<<<<<< HEAD
-      character(len=12) :: G2_VERSION="g2lib-2.6.0"
-=======
       character(len=12) :: G2_VERSION="g2lib-3.1.0"
->>>>>>> 7e417282
 
       type gribfield
           integer :: version,discipline
