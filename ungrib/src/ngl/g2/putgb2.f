C-----------------------------------------------------------------------
      SUBROUTINE PUTGB2(LUGB,GFLD,IRET)
C$$$  SUBPROGRAM DOCUMENTATION BLOCK
C
C SUBPROGRAM: PUTGB2         PACKS AND WRITES A GRIB2 MESSAGE
C   PRGMMR: GILBERT          ORG: W/NP11     DATE: 2002-04-22
C
C ABSTRACT: PACKS A SINGLE FIELD INTO A GRIB2 MESSAGE
C   AND WRITES OUT THAT MESSAGE TO THE FILE ASSOCIATED WITH UNIT LUGB.
C   NOTE THAT FILE/UNIT LUGB SHOULD BE OPENED WOTH A CALL TO 
C   SUBROUTINE BAOPENW BEFORE THIS ROUTINE IS CALLED.
C
C   The information to be packed into the GRIB field
C   is stored in a derived type variable, gfld.
C   Gfld is of type gribfield, which is defined
C   in module grib_mod, so users of this routine will need to include
C   the line "USE GRIB_MOD" in their calling routine.  Each component of the
C   gribfield type is described in the INPUT ARGUMENT LIST section below.
C
C PROGRAM HISTORY LOG:
C 2002-04-22  GILBERT  
C 2005-02-28  GILBERT   - Changed dimension of array cgrib to be a multiple
C                         of gfld%ngrdpts instead of gfld%ndpts.
C 2009-03-10  VUONG     - Initialize variable coordlist
C 2011-06-09  VUONG     - Initialize variable gfld%list_opt
C 2012-02-28  VUONG     - Initialize variable ilistopt
C
C USAGE:    CALL PUTGB2(LUGB,GFLD,IRET)
C   INPUT ARGUMENTS:
C     LUGB         INTEGER UNIT OF THE UNBLOCKED GRIB DATA FILE.
C                  FILE MUST BE OPENED WITH BAOPEN OR BAOPENW BEFORE CALLING 
C                  THIS ROUTINE.
C     gfld - derived type gribfield ( defined in module grib_mod )
C            ( NOTE: See Remarks Section )
C        gfld%version = GRIB edition number ( currently 2 )
C        gfld%discipline = Message Discipline ( see Code Table 0.0 )
C        gfld%idsect() = Contains the entries in the Identification
C                        Section ( Section 1 )
C                        This element is actually a pointer to an array
C                        that holds the data.
C            gfld%idsect(1)  = Identification of originating Centre
C                                    ( see Common Code Table C-1 )
C                             7 - US National Weather Service
C            gfld%idsect(2)  = Identification of originating Sub-centre
C            gfld%idsect(3)  = GRIB Master Tables Version Number
C                                    ( see Code Table 1.0 )
C                             0 - Experimental
C                             1 - Initial operational version number
C            gfld%idsect(4)  = GRIB Local Tables Version Number
C                                    ( see Code Table 1.1 )
C                             0     - Local tables not used
C                             1-254 - Number of local tables version used
C            gfld%idsect(5)  = Significance of Reference Time (Code Table 1.2)
C                             0 - Analysis
C                             1 - Start of forecast
C                             2 - Verifying time of forecast
C                             3 - Observation time
C            gfld%idsect(6)  = Year ( 4 digits )
C            gfld%idsect(7)  = Month
C            gfld%idsect(8)  = Day
C            gfld%idsect(9)  = Hour
C            gfld%idsect(10)  = Minute
C            gfld%idsect(11)  = Second
C            gfld%idsect(12)  = Production status of processed data
C                                    ( see Code Table 1.3 )
C                              0 - Operational products
C                              1 - Operational test products
C                              2 - Research products
C                              3 - Re-analysis products
C            gfld%idsect(13)  = Type of processed data ( see Code Table 1.4 )
C                              0  - Analysis products
C                              1  - Forecast products
C                              2  - Analysis and forecast products
C                              3  - Control forecast products
C                              4  - Perturbed forecast products
C                              5  - Control and perturbed forecast products
C                              6  - Processed satellite observations
C                              7  - Processed radar observations
C        gfld%idsectlen = Number of elements in gfld%idsect().
C        gfld%local() = Pointer to character array containing contents
C                       of Local Section 2, if included
C        gfld%locallen = length of array gfld%local()
C        gfld%ifldnum = field number within GRIB message
C        gfld%griddef = Source of grid definition (see Code Table 3.0)
C                      0 - Specified in Code table 3.1
C                      1 - Predetermined grid Defined by originating centre
C        gfld%ngrdpts = Number of grid points in the defined grid.
C        gfld%numoct_opt = Number of octets needed for each
C                          additional grid points definition.
C                          Used to define number of
C                          points in each row ( or column ) for
C                          non-regular grids.
C                          = 0, if using regular grid.
C        gfld%interp_opt = Interpretation of list for optional points
C                          definition.  (Code Table 3.11)
C        gfld%igdtnum = Grid Definition Template Number (Code Table 3.1)
C        gfld%igdtmpl() = Contains the data values for the specified Grid
C                         Definition Template ( NN=gfld%igdtnum ).  Each
C                         element of this integer array contains an entry (in
C                         the order specified) of Grid Defintion Template 3.NN
C                         This element is actually a pointer to an array
C                         that holds the data.
C        gfld%igdtlen = Number of elements in gfld%igdtmpl().  i.e. number of
C                       entries in Grid Defintion Template 3.NN
C                       ( NN=gfld%igdtnum ).
C        gfld%list_opt() = (Used if gfld%numoct_opt .ne. 0)  This array
C                          contains the number of grid points contained in
C                          each row ( or column ).  (part of Section 3)
C                          This element is actually a pointer to an array
C                          that holds the data.  This pointer is nullified
C                          if gfld%numoct_opt=0.
C        gfld%num_opt = (Used if gfld%numoct_opt .ne. 0)  The number of entries
C                       in array ideflist.  i.e. number of rows ( or columns )
C                       for which optional grid points are defined.  This value
C                       is set to zero, if gfld%numoct_opt=0.
C        gfdl%ipdtnum = Product Definition Template Number (see Code Table 4.0)
C        gfld%ipdtmpl() = Contains the data values for the specified Product
C                         Definition Template ( N=gfdl%ipdtnum ).  Each element
C                         of this integer array contains an entry (in the
C                         order specified) of Product Defintion Template 4.N.
C                         This element is actually a pointer to an array
C                         that holds the data.
C        gfld%ipdtlen = Number of elements in gfld%ipdtmpl().  i.e. number of
C                       entries in Product Defintion Template 4.N
C                       ( N=gfdl%ipdtnum ).
C        gfld%coord_list() = Real array containing floating point values
C                            intended to document the vertical discretisation
C                            associated to model data on hybrid coordinate
C                            vertical levels.  (part of Section 4)
C                            This element is actually a pointer to an array
C                            that holds the data.
C        gfld%num_coord = number of values in array gfld%coord_list().
C        gfld%ndpts = Number of data points unpacked and returned.
C        gfld%idrtnum = Data Representation Template Number
C                       ( see Code Table 5.0)
C        gfld%idrtmpl() = Contains the data values for the specified Data
C                         Representation Template ( N=gfld%idrtnum ).  Each
C                         element of this integer array contains an entry
C                         (in the order specified) of Product Defintion
C                         Template 5.N.
C                         This element is actually a pointer to an array
C                         that holds the data.
C        gfld%idrtlen = Number of elements in gfld%idrtmpl().  i.e. number
C                       of entries in Data Representation Template 5.N
C                       ( N=gfld%idrtnum ).
C        gfld%unpacked = logical value indicating whether the bitmap and
C                        data values were unpacked.  If false,
C                        gfld%bmap and gfld%fld pointers are nullified.
C        gfld%ibmap = Bitmap indicator ( see Code Table 6.0 )
C                     0 = bitmap applies and is included in Section 6.
C                     1-253 = Predefined bitmap applies
C                     254 = Previously defined bitmap applies to this field
C                     255 = Bit map does not apply to this product.
C        gfld%bmap() = Logical*1 array containing decoded bitmap,
C                      if ibmap=0 or ibap=254.  Otherwise nullified.
C                      This element is actually a pointer to an array
C                      that holds the data.
C        gfld%fld() = Array of gfld%ndpts unpacked data points.
C                     This element is actually a pointer to an array
C                     that holds the data.
C
C   OUTPUT ARGUMENTS:
C     IRET         INTEGER RETURN CODE
C                    0      ALL OK
C                    2      MEMORY ALLOCATION ERROR
C                    10     No Section 1 info available
C                    11     No Grid Definition Template info available
C                    12     Missing some required data field info
C
C SUBPROGRAMS CALLED:
C   gribcreate     Start a new grib2 message
C   addlocal       Add local section to a GRIB2 message
C   addgrid        Add grid info to a GRIB2 message
C   addfield       Add data field to a GRIB2 message
C   gribend        End GRIB2 message
C
C REMARKS: 
C
C   Note that derived type gribfield contains pointers to many
C   arrays of data.  The memory for these arrays is allocated
C   when the values in the arrays are set, to help minimize
C   problems with array overloading.  Because of this users
C   are encouraged to free up this memory, when it is no longer
C   needed, by an explicit call to subroutine gf_free.
C   ( i.e.   CALL GF_FREE(GFLD) )
C
C ATTRIBUTES:
C   LANGUAGE: FORTRAN 90
C
C$$$
      USE GRIB_MOD

      INTEGER,INTENT(IN) :: LUGB
      TYPE(GRIBFIELD),INTENT(IN) :: GFLD
      INTEGER,INTENT(OUT) :: IRET

      CHARACTER(LEN=1),ALLOCATABLE,DIMENSION(:) :: CGRIB
      integer :: listsec0(2)
      integer :: igds(5)
      real    :: coordlist
      integer :: ilistopt
<<<<<<< HEAD
=======

      listsec0=(/0,2/)
      igds=(/0,0,0,0,0/)
      coordlist=0.0
      ilistopt=0
>>>>>>> 7e417282

      listsec0=(/0,2/)
      igds=(/0,0,0,0,0/)
      coordlist=0.0
      ilistopt=0
C - - - - - - - - - - - - - - - - - - - - - - - - - - - - - - - - - - -
C  ALLOCATE ARRAY FOR GRIB2 FIELD
      lcgrib=gfld%ngrdpts*4
      allocate(cgrib(lcgrib),stat=is)
      if ( is.ne.0 ) then
         print *,'putgb2: cannot allocate memory. ',is
         iret=2
      endif
C - - - - - - - - - - - - - - - - - - - - - - - - - - - - - - - - - - -
C  CREATE NEW MESSAGE
      listsec0(1)=gfld%discipline
      listsec0(2)=gfld%version
      if ( associated(gfld%idsect) ) then
         call gribcreate(cgrib,lcgrib,listsec0,gfld%idsect,ierr)
         if (ierr.ne.0) then
            write(6,*) 'putgb2: ERROR creating new GRIB2 field = ',ierr
         endif
      else
         print *,'putgb2: No Section 1 info available. '
         iret=10
         deallocate(cgrib)
         return
      endif
C - - - - - - - - - - - - - - - - - - - - - - - - - - - - - - - - - - -
C  ADD LOCAL USE SECTION TO GRIB2 MESSAGE
      if ( associated(gfld%local).AND.gfld%locallen.gt.0 ) then
         call addlocal(cgrib,lcgrib,gfld%local,gfld%locallen,ierr)
         if (ierr.ne.0) then
            write(6,*) 'putgb2: ERROR adding local info = ',ierr
         endif
      endif
C - - - - - - - - - - - - - - - - - - - - - - - - - - - - - - - - - - -
C  ADD GRID TO GRIB2 MESSAGE
      igds(1)=gfld%griddef
      igds(2)=gfld%ngrdpts
      igds(3)=gfld%numoct_opt
      igds(4)=gfld%interp_opt
      igds(5)=gfld%igdtnum
      if ( associated(gfld%igdtmpl) ) then
         call addgrid(cgrib,lcgrib,igds,gfld%igdtmpl,gfld%igdtlen,
     &                ilistopt,gfld%num_opt,ierr)
         if (ierr.ne.0) then
            write(6,*) 'putgb2: ERROR adding grid info = ',ierr
         endif
      else
         print *,'putgb2: No GDT info available. '
         iret=11
         deallocate(cgrib)
         return
      endif
C - - - - - - - - - - - - - - - - - - - - - - - - - - - - - - - - - - -
C  ADD DATA FIELD TO GRIB2 MESSAGE
      if ( associated(gfld%ipdtmpl).AND.
     &     associated(gfld%idrtmpl).AND.
     &     associated(gfld%fld) ) then
         call addfield(cgrib,lcgrib,gfld%ipdtnum,gfld%ipdtmpl,
     &                 gfld%ipdtlen,coordlist,gfld%num_coord,
     &                 gfld%idrtnum,gfld%idrtmpl,gfld%idrtlen,
     &                 gfld%fld,gfld%ngrdpts,gfld%ibmap,gfld%bmap,
     &                 ierr)
         if (ierr.ne.0) then
            write(6,*) 'putgb2: ERROR adding data field = ',ierr
         endif
      else
         print *,'putgb2: Missing some field info. '
         iret=12
         deallocate(cgrib)
         return
      endif
C - - - - - - - - - - - - - - - - - - - - - - - - - - - - - - - - - - -
C  CLOSE GRIB2 MESSAGE AND WRITE TO FILE
      call gribend(cgrib,lcgrib,lengrib,ierr)
      call wryte(lugb,lengrib,cgrib)
C - - - - - - - - - - - - - - - - - - - - - - - - - - - - - - - - - - -
      deallocate(cgrib)
      RETURN
      END<|MERGE_RESOLUTION|>--- conflicted
+++ resolved
@@ -199,14 +199,11 @@
       integer :: igds(5)
       real    :: coordlist
       integer :: ilistopt
-<<<<<<< HEAD
-=======
 
       listsec0=(/0,2/)
       igds=(/0,0,0,0,0/)
       coordlist=0.0
       ilistopt=0
->>>>>>> 7e417282
 
       listsec0=(/0,2/)
       igds=(/0,0,0,0,0/)
