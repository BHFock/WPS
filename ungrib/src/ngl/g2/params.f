--- conflicted
+++ resolved
@@ -31,10 +31,7 @@
 !                         sapces in abbreviation
 !
 ! 2016-03-30  Vuong    -  Added parameter Heat Exchange Coefficient (CH)
-<<<<<<< HEAD
-=======
-!
->>>>>>> 7e417282
+!
 ! USAGE:    use params
 !
 ! ATTRIBUTES:
@@ -43,11 +40,7 @@
 !
 !$$$
 
-<<<<<<< HEAD
-      integer,parameter :: MAXPARAM=776
-=======
       integer,parameter :: MAXPARAM=791
->>>>>>> 7e417282
 
       type gribparam
           integer :: g1tblver
@@ -847,8 +840,6 @@
        data paramlist(775) /gribparam(131,194,0,1,39,'CPOFP')/
 ! Added 03/30/2016
        data paramlist(776) /gribparam(128,144,10,3,203,'CH')/
-<<<<<<< HEAD
-=======
 ! Added 04/28/16 for HRRR fields. NCEP hasn't updated this routine in 3 years
        data paramlist(777) /gribparam(131,207,2,0,11,'MSTAV')/
        data paramlist(778) /gribparam(129,240,0,16,3,'RETOP')/
@@ -865,7 +856,6 @@
        data paramlist(789) /gribparam(2,143,0,1,36,'CSNOW')/
        data paramlist(790) /gribparam(2,238,0,1,42,'SNOWC')/
        data paramlist(791) /gribparam(2,204,0,4,7,'DSWRF')/
->>>>>>> 7e417282
 
       contains
 
