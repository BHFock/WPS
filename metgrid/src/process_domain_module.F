module process_domain_module

   contains

   !!!!!!!!!!!!!!!!!!!!!!!!!!!!!!!!!!!!!!!!!!!!!!!!!!!!!!!!!!!!!!!!!!!!!!!!!!!!!!!!
   ! Name: process_domain
   !
   ! Purpose:
   !!!!!!!!!!!!!!!!!!!!!!!!!!!!!!!!!!!!!!!!!!!!!!!!!!!!!!!!!!!!!!!!!!!!!!!!!!!!!!!!
   subroutine process_domain(n, extra_row, extra_col)
   
      use date_pack
      use gridinfo_module
      use interp_option_module
      use misc_definitions_module
      use module_debug
      use storage_module
   
      implicit none
   
      ! Arguments
      integer, intent(in) :: n
      logical, intent(in) :: extra_row, extra_col
   
      ! Local variables
      integer :: i, t, dyn_opt, &
                 we_dom_s, we_dom_e, sn_dom_s, sn_dom_e, &
                 we_patch_s, we_patch_e, we_patch_stag_s, we_patch_stag_e, &
                 sn_patch_s, sn_patch_e, sn_patch_stag_s, sn_patch_stag_e, &
                 we_mem_s, we_mem_e, we_mem_stag_s, we_mem_stag_e, &
                 sn_mem_s, sn_mem_e, sn_mem_stag_s, sn_mem_stag_e, &
                 idiff, n_times, &
                 west_east_dim, south_north_dim, bottom_top_dim, map_proj, &
                 is_water, is_lake, is_ice, is_urban, i_soilwater, &
                 grid_id, parent_id, i_parent_start, j_parent_start, &
                 i_parent_end, j_parent_end, parent_grid_ratio, sub_x, sub_y, num_land_cat, process_bdy_width
      real :: cen_lat, moad_cen_lat, cen_lon, stand_lon, truelat1, truelat2, &
              dom_dx, dom_dy, pole_lat, pole_lon
      real, dimension(16) :: corner_lats, corner_lons
      real, pointer, dimension(:,:) :: landmask
      real, pointer, dimension(:,:) :: xlat, xlon, xlat_u, xlon_u, xlat_v, xlon_v
      logical, allocatable, dimension(:) :: got_this_field, got_const_field
      character (len=19) :: valid_date, temp_date
      character (len=128) :: title, mminlu
      character (len=128), allocatable, dimension(:) :: output_flags, td_output_flags

      ! CWH Initialize local pointer variables
      nullify(landmask)
      nullify(xlat)
      nullify(xlon)
      nullify(xlat_u)
      nullify(xlon_u)
      nullify(xlat_v)
      nullify(xlon_v)

      ! Compute number of times that we will process
      call geth_idts(end_date(n), start_date(n), idiff)
      call mprintf((idiff < 0),ERROR,'Ending date is earlier than starting date in namelist for domain %i.', i1=n)
   
      n_times = idiff / interval_seconds
   
      ! Check that the interval evenly divides the range of times to process
      call mprintf((mod(idiff, interval_seconds) /= 0),WARN, &
                   'In namelist, interval_seconds does not evenly divide '// &
                   '(end_date - start_date) for domain %i. Only %i time periods '// &
                   'will be processed.', i1=n, i2=n_times)
   
      ! Initialize the storage module
      call mprintf(.true.,LOGFILE,'Initializing storage module')
      call storage_init()
   
      ! 
      ! Do time-independent processing
      ! 
      call get_static_fields(n, dyn_opt, west_east_dim, south_north_dim, bottom_top_dim, map_proj, &
                    we_dom_s, we_dom_e, sn_dom_s, sn_dom_e, &
                    we_patch_s,      we_patch_e, &
                    we_patch_stag_s, we_patch_stag_e, &
                    sn_patch_s,      sn_patch_e, &
                    sn_patch_stag_s, sn_patch_stag_e, &
                    we_mem_s, we_mem_e, we_mem_stag_s, we_mem_stag_e, &
                    sn_mem_s, sn_mem_e, sn_mem_stag_s, sn_mem_stag_e, &
                    mminlu, num_land_cat, is_water, is_lake, is_ice, is_urban, i_soilwater, &
                    grid_id, parent_id, &
                    i_parent_start, j_parent_start, i_parent_end, j_parent_end, &
                    parent_grid_ratio, sub_x, sub_y, &
                    cen_lat, moad_cen_lat, cen_lon, stand_lon, truelat1, truelat2, &
                    pole_lat, pole_lon, dom_dx, dom_dy, landmask, xlat, xlon, xlat_u, xlon_u, &
                    xlat_v, xlon_v, corner_lats, corner_lons, title)


      allocate(output_flags(num_entries))
      allocate(got_const_field(num_entries))

      do i=1,num_entries
         output_flags(i)    = ' '
         got_const_field(i) = .false.
      end do
   
      ! This call is to process the constant met fields (SST or SEAICE, for example)
      ! That we process constant fields is indicated by the first argument
      call process_single_met_time(.true., temp_date, n, extra_row, extra_col, xlat, xlon, &
                          xlat_u, xlon_u, xlat_v, xlon_v, landmask, &
                          title, dyn_opt, &
                          west_east_dim, south_north_dim, &
                          we_dom_s, we_dom_e, sn_dom_s, sn_dom_e, &
                          we_patch_s, we_patch_e, we_patch_stag_s, we_patch_stag_e, &
                          sn_patch_s, sn_patch_e, sn_patch_stag_s, sn_patch_stag_e, &
                          we_mem_s, we_mem_e, we_mem_stag_s, we_mem_stag_e, &
                          sn_mem_s, sn_mem_e, sn_mem_stag_s, sn_mem_stag_e, &
                          got_const_field, &
                          map_proj, mminlu, num_land_cat, is_water, is_lake, is_ice, is_urban, i_soilwater, &
                          grid_id, parent_id, i_parent_start, &
                          j_parent_start, i_parent_end, j_parent_end, dom_dx, dom_dy, &
                          cen_lat, moad_cen_lat, cen_lon, stand_lon, truelat1, truelat2, &
                          pole_lat, pole_lon, parent_grid_ratio, sub_x, sub_y, &
                          corner_lats, corner_lons, output_flags, 0)

      !
      ! Begin time-dependent processing
      !

      allocate(td_output_flags(num_entries))
      allocate(got_this_field (num_entries))
   
      ! Loop over all times to be processed for this domain
      do t=0,n_times
   
         call geth_newdate(valid_date, trim(start_date(n)), t*interval_seconds)
         temp_date = ' '

         if (mod(interval_seconds,3600) == 0) then
            write(temp_date,'(a13)') valid_date(1:10)//'_'//valid_date(12:13)
         else if (mod(interval_seconds,60) == 0) then
            write(temp_date,'(a16)') valid_date(1:10)//'_'//valid_date(12:16)
         else
            write(temp_date,'(a19)') valid_date(1:10)//'_'//valid_date(12:19)
         end if
   
         call mprintf(.true.,STDOUT, ' Processing %s', s1=trim(temp_date))
         call mprintf(.true.,LOGFILE, 'Preparing to process output time %s', s1=temp_date)
   
         do i=1,num_entries
            td_output_flags(i) = output_flags(i)
            got_this_field(i)  = got_const_field(i)
         end do

         if (t > 0) then
            process_bdy_width = process_only_bdy
         else
            process_bdy_width = 0
         end if
   
         call process_single_met_time(.false., temp_date, n, extra_row, extra_col, xlat, xlon, &
                             xlat_u, xlon_u, xlat_v, xlon_v, landmask, &
                             title, dyn_opt, &
                             west_east_dim, south_north_dim, &
                             we_dom_s, we_dom_e, sn_dom_s, sn_dom_e, &
                             we_patch_s, we_patch_e, we_patch_stag_s, we_patch_stag_e, &
                             sn_patch_s, sn_patch_e, sn_patch_stag_s, sn_patch_stag_e, &
                             we_mem_s, we_mem_e, we_mem_stag_s, we_mem_stag_e, &
                             sn_mem_s, sn_mem_e, sn_mem_stag_s, sn_mem_stag_e, &
                             got_this_field, &
                             map_proj, mminlu, num_land_cat, is_water, is_lake, is_ice, is_urban, i_soilwater, &
                             grid_id, parent_id, i_parent_start, &
                             j_parent_start, i_parent_end, j_parent_end, dom_dx, dom_dy, &
                             cen_lat, moad_cen_lat, cen_lon, stand_lon, truelat1, truelat2, &
                             pole_lat, pole_lon, parent_grid_ratio, sub_x, sub_y, &
                             corner_lats, corner_lons, td_output_flags, process_bdy_width)
   
      end do  ! Loop over n_times


      deallocate(td_output_flags)
      deallocate(got_this_field)

      deallocate(output_flags)
      deallocate(got_const_field)
   
      call storage_delete_all()
   
   end subroutine process_domain


   !!!!!!!!!!!!!!!!!!!!!!!!!!!!!!!!!!!!!!!!!!!!!!!!!!!!!!!!!!!!!!!!!!!!!!!!!!!!!!!!
   ! Name: get_static_fields
   !
   ! Purpose:
   !!!!!!!!!!!!!!!!!!!!!!!!!!!!!!!!!!!!!!!!!!!!!!!!!!!!!!!!!!!!!!!!!!!!!!!!!!!!!!!!
   subroutine get_static_fields(n, dyn_opt, west_east_dim, south_north_dim, bottom_top_dim, &
                    map_proj,                                                               &
                    we_dom_s,   we_dom_e,   sn_dom_s,        sn_dom_e,                      &
                    we_patch_s, we_patch_e, we_patch_stag_s, we_patch_stag_e,               &
                    sn_patch_s, sn_patch_e, sn_patch_stag_s, sn_patch_stag_e,               &
                    we_mem_s, we_mem_e, we_mem_stag_s, we_mem_stag_e,                       &
                    sn_mem_s, sn_mem_e, sn_mem_stag_s, sn_mem_stag_e,                       &
                    mminlu, num_land_cat, is_water, is_lake, is_ice, is_urban, i_soilwater, &
                    grid_id, parent_id,                                                     &
                    i_parent_start, j_parent_start, i_parent_end, j_parent_end,             &
                    parent_grid_ratio, sub_x, sub_y,                                        &
                    cen_lat, moad_cen_lat, cen_lon, stand_lon, truelat1, truelat2,          &
                    pole_lat, pole_lon, dom_dx, dom_dy, landmask, xlat, xlon, xlat_u, xlon_u, &
                    xlat_v, xlon_v, corner_lats, corner_lons, title)

      use gridinfo_module
      use input_module
      use llxy_module
      use parallel_module
      use storage_module
      use module_debug

      implicit none

      ! Arguments
      integer, intent(in) :: n
      integer, intent(inout) :: dyn_opt, west_east_dim, south_north_dim, bottom_top_dim, &
                                map_proj, &
                                we_dom_s, we_dom_e, sn_dom_s, sn_dom_e, &
                                we_patch_s, we_patch_e, we_patch_stag_s, we_patch_stag_e, &
                                sn_patch_s, sn_patch_e, sn_patch_stag_s, sn_patch_stag_e, &
                                we_mem_s, we_mem_e, we_mem_stag_s, we_mem_stag_e, &
                                sn_mem_s, sn_mem_e, sn_mem_stag_s, sn_mem_stag_e, &
                                is_water, is_lake, is_ice, is_urban, i_soilwater, grid_id, parent_id, &
                                i_parent_start, j_parent_start, i_parent_end, j_parent_end, &
                                parent_grid_ratio, sub_x, sub_y, num_land_cat
      real, pointer, dimension(:,:) :: landmask
      real, intent(inout) :: cen_lat, moad_cen_lat, cen_lon, stand_lon, truelat1, truelat2, &
                             dom_dx, dom_dy, pole_lat, pole_lon
      real, pointer, dimension(:,:) :: xlat, xlon, xlat_u, xlon_u, xlat_v, xlon_v
      real, dimension(16), intent(out) :: corner_lats, corner_lons
      character (len=128), intent(inout) :: title, mminlu
    
      ! Local variables
      integer :: istatus, i, j, k, sp1, ep1, sp2, ep2, sp3, ep3, &
                 lh_mult, rh_mult, bh_mult, th_mult, subx, suby
      integer :: we_mem_subgrid_s, we_mem_subgrid_e, &
                 sn_mem_subgrid_s, sn_mem_subgrid_e
      integer :: we_patch_subgrid_s, we_patch_subgrid_e, &
                 sn_patch_subgrid_s, sn_patch_subgrid_e
      real, pointer, dimension(:,:,:) :: real_array
      character (len=3) :: memorder
      character (len=128) :: grid_type, datestr, cname, stagger, cunits, cdesc
      character (len=128), dimension(3) :: dimnames
      type (fg_input) :: field

      ! CWH Initialize local pointer variables
      nullify(real_array)

      ! Initialize the input module to read static input data for this domain
      call mprintf(.true.,LOGFILE,'Opening static input file.')
      call input_init(n, istatus)
      call mprintf((istatus /= 0),ERROR, 'input_init(): Error opening input for domain %i.', i1=n)
   
      ! Read global attributes from the static data input file 
      call mprintf(.true.,LOGFILE,'Reading static global attributes.')
      call read_global_attrs(title, datestr, grid_type, dyn_opt, west_east_dim,          &
                             south_north_dim, bottom_top_dim,                            &
                             we_patch_s, we_patch_e, we_patch_stag_s, we_patch_stag_e,   &
                             sn_patch_s, sn_patch_e, sn_patch_stag_s, sn_patch_stag_e,   &
                             map_proj, mminlu, num_land_cat,                             &
                             is_water, is_lake, is_ice, is_urban, i_soilwater,           &
                             grid_id, parent_id, i_parent_start,                         &
                             j_parent_start, i_parent_end, j_parent_end, dom_dx, dom_dy, &
                             cen_lat, moad_cen_lat, cen_lon, stand_lon, truelat1,        &
                             truelat2, pole_lat, pole_lon, parent_grid_ratio,            &
                             corner_lats, corner_lons, sub_x, sub_y)

      we_dom_s = 1
      sn_dom_s = 1
      if (grid_type(1:1) == 'C') then
         we_dom_e = west_east_dim   - 1
         sn_dom_e = south_north_dim - 1
      else if (grid_type(1:1) == 'E') then
         we_dom_e = west_east_dim 
         sn_dom_e = south_north_dim
      end if
     
      ! Given the full dimensions of this domain, find out the range of indices 
      !   that will be worked on by this processor. This information is given by 
      !   my_minx, my_miny, my_maxx, my_maxy
      call parallel_get_tile_dims(west_east_dim, south_north_dim)

      ! Must figure out patch dimensions from info in parallel module
      if (nprocs > 1 .and. .not. do_tiled_input) then

         we_patch_s      = my_minx
         we_patch_stag_s = my_minx
         we_patch_e      = my_maxx - 1
         sn_patch_s      = my_miny
         sn_patch_stag_s = my_miny
         sn_patch_e      = my_maxy - 1

         if (gridtype == 'C') then
            if (my_x /= nproc_x - 1) then
               we_patch_e = we_patch_e + 1
               we_patch_stag_e = we_patch_e
            else
               we_patch_stag_e = we_patch_e + 1
            end if
            if (my_y /= nproc_y - 1) then
               sn_patch_e = sn_patch_e + 1
               sn_patch_stag_e = sn_patch_e
            else
               sn_patch_stag_e = sn_patch_e + 1
            end if
         else if (gridtype == 'E') then
            we_patch_e = we_patch_e + 1
            sn_patch_e = sn_patch_e + 1
            we_patch_stag_e = we_patch_e
            sn_patch_stag_e = sn_patch_e
         end if

      end if

      ! Compute multipliers for halo width; these must be 0/1
      if (my_x /= 0) then
        lh_mult = 1
      else
        lh_mult = 0
      end if
      if (my_x /= (nproc_x-1)) then
        rh_mult = 1
      else
        rh_mult = 0
      end if
      if (my_y /= 0) then
        bh_mult = 1
      else
        bh_mult = 0
      end if
      if (my_y /= (nproc_y-1)) then
        th_mult = 1
      else
        th_mult = 0
      end if

      we_mem_s = we_patch_s - HALO_WIDTH*lh_mult
      we_mem_e = we_patch_e + HALO_WIDTH*rh_mult
      sn_mem_s = sn_patch_s - HALO_WIDTH*bh_mult
      sn_mem_e = sn_patch_e + HALO_WIDTH*th_mult
      we_mem_stag_s = we_patch_stag_s - HALO_WIDTH*lh_mult
      we_mem_stag_e = we_patch_stag_e + HALO_WIDTH*rh_mult
      sn_mem_stag_s = sn_patch_stag_s - HALO_WIDTH*bh_mult
      sn_mem_stag_e = sn_patch_stag_e + HALO_WIDTH*th_mult

      ! Initialize a proj_info type for the destination grid projection. This will
      !   primarily be used for rotating Earth-relative winds to grid-relative winds
      call set_domain_projection(map_proj, stand_lon, truelat1, truelat2, &
                                 dom_dx, dom_dy, dom_dx, dom_dy, west_east_dim, &
                                 south_north_dim, real(west_east_dim)/2., &
                                 real(south_north_dim)/2.,cen_lat, cen_lon, &
                                 cen_lat, cen_lon)
   
      ! Read static fields using the input module; we know that there are no more
      !   fields to be read when read_next_field() returns a non-zero status.
      istatus = 0
      do while (istatus == 0)  
        call read_next_field(sp1, ep1, sp2, ep2, sp3, ep3, cname, cunits, cdesc, &
                             memorder, stagger, dimnames, subx, suby, &
                             real_array, istatus)
        if (istatus == 0) then

          call mprintf(.true.,LOGFILE, 'Read in static field %s.',s1=cname)
   
          ! We will also keep copies in core of the lat/lon arrays, for use in 
          !    interpolation of the met fields to the model grid.
          ! For now, we assume that the lat/lon arrays will have known field names
          if (index(cname, 'XLAT_M') /= 0 .and. &
              len_trim(cname) == len_trim('XLAT_M')) then
             allocate(xlat(we_mem_s:we_mem_e,sn_mem_s:sn_mem_e))
             xlat(we_patch_s:we_patch_e,sn_patch_s:sn_patch_e) = real_array(:,:,1)
             call exchange_halo_r(xlat, & 
                                  we_mem_s, we_mem_e, sn_mem_s, sn_mem_e, 1, 1, &
                                  we_patch_s, we_patch_e, sn_patch_s, sn_patch_e, 1, 1)

          else if (index(cname, 'XLONG_M') /= 0 .and. &
                   len_trim(cname) == len_trim('XLONG_M')) then
             allocate(xlon(we_mem_s:we_mem_e,sn_mem_s:sn_mem_e))
             xlon(we_patch_s:we_patch_e,sn_patch_s:sn_patch_e) = real_array(:,:,1)
             call exchange_halo_r(xlon, & 
                                  we_mem_s, we_mem_e, sn_mem_s, sn_mem_e, 1, 1, &
                                  we_patch_s, we_patch_e, sn_patch_s, sn_patch_e, 1, 1)

          else if (index(cname, 'XLAT_U') /= 0 .and. &
                   len_trim(cname) == len_trim('XLAT_U')) then
             allocate(xlat_u(we_mem_stag_s:we_mem_stag_e,sn_mem_s:sn_mem_e))
             xlat_u(we_patch_stag_s:we_patch_stag_e,sn_patch_s:sn_patch_e) = real_array(:,:,1)
             call exchange_halo_r(xlat_u, & 
                                  we_mem_stag_s, we_mem_stag_e, sn_mem_s, sn_mem_e, 1, 1, &
                                  we_patch_stag_s, we_patch_stag_e, sn_patch_s, sn_patch_e, 1, 1)

          else if (index(cname, 'XLONG_U') /= 0 .and. &
                   len_trim(cname) == len_trim('XLONG_U')) then
             allocate(xlon_u(we_mem_stag_s:we_mem_stag_e,sn_mem_s:sn_mem_e))
             xlon_u(we_patch_stag_s:we_patch_stag_e,sn_patch_s:sn_patch_e) = real_array(:,:,1)
             call exchange_halo_r(xlon_u, & 
                                  we_mem_stag_s, we_mem_stag_e, sn_mem_s, sn_mem_e, 1, 1, &
                                  we_patch_stag_s, we_patch_stag_e, sn_patch_s, sn_patch_e, 1, 1)

          else if (index(cname, 'XLAT_V') /= 0 .and. &
                   len_trim(cname) == len_trim('XLAT_V')) then
             allocate(xlat_v(we_mem_s:we_mem_e,sn_mem_stag_s:sn_mem_stag_e))
             xlat_v(we_patch_s:we_patch_e,sn_patch_stag_s:sn_patch_stag_e) = real_array(:,:,1)
             call exchange_halo_r(xlat_v, & 
                                  we_mem_s, we_mem_e, sn_mem_stag_s, sn_mem_stag_e, 1, 1, &
                                  we_patch_s, we_patch_e, sn_patch_stag_s, sn_patch_stag_e, 1, 1)

          else if (index(cname, 'XLONG_V') /= 0 .and. &
                   len_trim(cname) == len_trim('XLONG_V')) then
             allocate(xlon_v(we_mem_s:we_mem_e,sn_mem_stag_s:sn_mem_stag_e))
             xlon_v(we_patch_s:we_patch_e,sn_patch_stag_s:sn_patch_stag_e) = real_array(:,:,1)
             call exchange_halo_r(xlon_v, & 
                                  we_mem_s, we_mem_e, sn_mem_stag_s, sn_mem_stag_e, 1, 1, &
                                  we_patch_s, we_patch_e, sn_patch_stag_s, sn_patch_stag_e, 1, 1)

          else if (index(cname, 'LANDMASK') /= 0 .and. &
                   len_trim(cname) == len_trim('LANDMASK')) then
             allocate(landmask(we_mem_s:we_mem_e,sn_mem_s:sn_mem_e))
             landmask(we_patch_s:we_patch_e,sn_patch_s:sn_patch_e) = real_array(:,:,1)
             call exchange_halo_r(landmask, & 
                                  we_mem_s, we_mem_e, sn_mem_s, sn_mem_e, 1, 1, &
                                  we_patch_s, we_patch_e, sn_patch_s, sn_patch_e, 1, 1)

          end if

          if (subx > 1) then
             we_mem_subgrid_s   = (we_mem_s                 + HALO_WIDTH*lh_mult - 1)*subx - HALO_WIDTH*lh_mult + 1
             we_mem_subgrid_e   = (we_mem_e   + (1-rh_mult) - HALO_WIDTH*rh_mult    )*subx + HALO_WIDTH*rh_mult
             we_patch_subgrid_s = (we_patch_s                                    - 1)*subx                      + 1
             we_patch_subgrid_e = (we_patch_e + (1-rh_mult)                         )*subx
          end if
          if (suby > 1) then
             sn_mem_subgrid_s   = (sn_mem_s                 + HALO_WIDTH*bh_mult - 1)*suby - HALO_WIDTH*bh_mult + 1
             sn_mem_subgrid_e   = (sn_mem_e   + (1-th_mult) - HALO_WIDTH*th_mult    )*suby + HALO_WIDTH*th_mult
             sn_patch_subgrid_s = (sn_patch_s                                    - 1)*suby                      + 1
             sn_patch_subgrid_e = (sn_patch_e + (1-th_mult)                         )*suby
          end if
    
          ! Having read in a field, we write each level individually to the
          !   storage module; levels will be reassembled later on when they
          !   are written.
          do k=sp3,ep3
             field%header%sr_x=subx
             field%header%sr_y=suby
             field%header%version = 1
             field%header%date = start_date(n) 
             field%header%time_dependent = .false.
             field%header%mask_field = .false.
             field%header%forecast_hour = 0.0
             field%header%fg_source = 'geogrid_model'
             field%header%field = cname
             field%header%units = cunits
             field%header%description = cdesc
             field%header%vertical_coord = dimnames(3) 
             field%header%vertical_level = k
             field%header%array_order = memorder
             field%header%is_wind_grid_rel = .true.
             field%header%array_has_missing_values = .false.
             if (gridtype == 'C') then
                if (subx > 1 .or. suby > 1) then
                   field%map%stagger = M
                   field%header%dim1(1) = we_mem_subgrid_s
                   field%header%dim1(2) = we_mem_subgrid_e
                   field%header%dim2(1) = sn_mem_subgrid_s
                   field%header%dim2(2) = sn_mem_subgrid_e
                else if (trim(stagger) == 'M') then
                   field%map%stagger = M
                   field%header%dim1(1) = we_mem_s
                   field%header%dim1(2) = we_mem_e
                   field%header%dim2(1) = sn_mem_s
                   field%header%dim2(2) = sn_mem_e
                else if (trim(stagger) == 'U') then
                   field%map%stagger = U
                   field%header%dim1(1) = we_mem_stag_s
                   field%header%dim1(2) = we_mem_stag_e
                   field%header%dim2(1) = sn_mem_s
                   field%header%dim2(2) = sn_mem_e
                else if (trim(stagger) == 'V') then
                   field%map%stagger = V
                   field%header%dim1(1) = we_mem_s
                   field%header%dim1(2) = we_mem_e
                   field%header%dim2(1) = sn_mem_stag_s
                   field%header%dim2(2) = sn_mem_stag_e
                end if
             else if (gridtype == 'E') then
                if (trim(stagger) == 'M') then
                   field%map%stagger = HH
                else if (trim(stagger) == 'V') then
                   field%map%stagger = VV
                end if
                field%header%dim1(1) = we_mem_s
                field%header%dim1(2) = we_mem_e
                field%header%dim2(1) = sn_mem_s
                field%header%dim2(2) = sn_mem_e
             end if

             allocate(field%valid_mask)

             if (subx > 1 .or. suby > 1) then
                allocate(field%r_arr(we_mem_subgrid_s:we_mem_subgrid_e,&
                                     sn_mem_subgrid_s:sn_mem_subgrid_e))
                field%r_arr(we_patch_subgrid_s:we_patch_subgrid_e,sn_patch_subgrid_s:sn_patch_subgrid_e) = &
                           real_array(sp1:ep1,sp2:ep2,k)
                call exchange_halo_r(field%r_arr, &
                           we_mem_subgrid_s, we_mem_subgrid_e, sn_mem_subgrid_s, sn_mem_subgrid_e, 1, 1, &
                           we_patch_subgrid_s, we_patch_subgrid_e, sn_patch_subgrid_s, sn_patch_subgrid_e, 1, 1)
                call bitarray_create(field%valid_mask, &
                                     (we_mem_subgrid_e-we_mem_subgrid_s)+1, &
                                     (sn_mem_subgrid_e-sn_mem_subgrid_s)+1)
                do j=1,(sn_mem_subgrid_e-sn_mem_subgrid_s)+1
                   do i=1,(we_mem_subgrid_e-we_mem_subgrid_s)+1
                      call bitarray_set(field%valid_mask, i, j)     
                   end do
                end do

             else if (field%map%stagger == M  .or. & 
                 field%map%stagger == HH .or. &
                 field%map%stagger == VV) then
                allocate(field%r_arr(we_mem_s:we_mem_e,&
                                     sn_mem_s:sn_mem_e))
                field%r_arr(we_patch_s:we_patch_e,sn_patch_s:sn_patch_e) = real_array(sp1:ep1,sp2:ep2,k)
                call exchange_halo_r(field%r_arr, &
                           we_mem_s, we_mem_e, sn_mem_s, sn_mem_e, 1, 1, &
                           we_patch_s, we_patch_e, sn_patch_s, sn_patch_e, 1, 1)
                call bitarray_create(field%valid_mask, &
                                     (we_mem_e-we_mem_s)+1, &
                                     (sn_mem_e-sn_mem_s)+1)
                do j=1,(sn_mem_e-sn_mem_s)+1
                   do i=1,(we_mem_e-we_mem_s)+1
                      call bitarray_set(field%valid_mask, i, j)     
                   end do
                end do
             else if (field%map%stagger == U) then
                allocate(field%r_arr(we_mem_stag_s:we_mem_stag_e,&
                                     sn_mem_s:sn_mem_e))
                field%r_arr(we_patch_stag_s:we_patch_stag_e,sn_patch_s:sn_patch_e) = real_array(sp1:ep1,sp2:ep2,k)
                call exchange_halo_r(field%r_arr, &
                           we_mem_stag_s, we_mem_stag_e, sn_mem_s, sn_mem_e, 1, 1, &
                           we_patch_stag_s, we_patch_stag_e, sn_patch_s, sn_patch_e, 1, 1)
                call bitarray_create(field%valid_mask, &
                                     (we_mem_stag_e-we_mem_stag_s)+1, &
                                     (sn_mem_e-sn_mem_s)+1)
                do j=1,(sn_mem_e-sn_mem_s)+1
                   do i=1,(we_mem_stag_e-we_mem_stag_s)+1
                      call bitarray_set(field%valid_mask, i, j)     
                   end do
                end do
             else if (field%map%stagger == V) then
                allocate(field%r_arr(we_mem_s:we_mem_e,&
                                     sn_mem_stag_s:sn_mem_stag_e))
                field%r_arr(we_patch_s:we_patch_e,sn_patch_stag_s:sn_patch_stag_e) = real_array(sp1:ep1,sp2:ep2,k)
                call exchange_halo_r(field%r_arr, &
                           we_mem_s, we_mem_e, sn_mem_stag_s, sn_mem_stag_e, 1, 1, &
                           we_patch_s, we_patch_e, sn_patch_stag_s, sn_patch_stag_e, 1, 1)
                call bitarray_create(field%valid_mask, &
                                     (we_mem_e-we_mem_s)+1, &
                                     (sn_mem_stag_e-sn_mem_stag_s)+1)
                do j=1,(sn_mem_stag_e-sn_mem_stag_s)+1
                   do i=1,(we_mem_e-we_mem_s)+1
                      call bitarray_set(field%valid_mask, i, j)     
                   end do
                end do
             end if

             nullify(field%modified_mask)
     
             call storage_put_field(field)
    
          end do
    
        end if
      end do
    
      ! Done reading all static fields for this domain
      call input_close()

   end subroutine get_static_fields


   !!!!!!!!!!!!!!!!!!!!!!!!!!!!!!!!!!!!!!!!!!!!!!!!!!!!!!!!!!!!!!!!!!!!!!!!!!!!!!!!
   ! Name: process_single_met_time
   !
   ! Purpose:
   !!!!!!!!!!!!!!!!!!!!!!!!!!!!!!!!!!!!!!!!!!!!!!!!!!!!!!!!!!!!!!!!!!!!!!!!!!!!!!!!
   subroutine process_single_met_time(do_const_processing, &
                             temp_date, n, extra_row, extra_col, xlat, xlon, &
                             xlat_u, xlon_u, xlat_v, xlon_v, landmask, &
                             title, dyn_opt, &
                             west_east_dim, south_north_dim, &
                             we_domain_s, we_domain_e, sn_domain_s, sn_domain_e, &
                             we_patch_s, we_patch_e, we_patch_stag_s, we_patch_stag_e, &
                             sn_patch_s, sn_patch_e, sn_patch_stag_s, sn_patch_stag_e, &
                             we_mem_s, we_mem_e, we_mem_stag_s, we_mem_stag_e, &
                             sn_mem_s, sn_mem_e, sn_mem_stag_s, sn_mem_stag_e, &
                             got_this_field, &
                             map_proj, mminlu, num_land_cat, is_water, is_lake, is_ice, is_urban, i_soilwater, &
                             grid_id, parent_id, i_parent_start, &
                             j_parent_start, i_parent_end, j_parent_end, dom_dx, dom_dy, &
                             cen_lat, moad_cen_lat, cen_lon, stand_lon, truelat1, truelat2, &
                             pole_lat, pole_lon, parent_grid_ratio, sub_x, sub_y, &
                             corner_lats, corner_lons, output_flags, process_bdy_width)
   
      use bitarray_module
      use gridinfo_module
      use interp_module
      use interp_option_module
      use llxy_module
      use misc_definitions_module
      use module_debug
      use output_module
      use parallel_module
      use read_met_module
      use rotate_winds_module
      use storage_module
   
      implicit none
   
      ! Arguments
      logical, intent(in) :: do_const_processing
      integer, intent(in) :: n, dyn_opt, west_east_dim, south_north_dim, map_proj, &
                 we_domain_s, we_domain_e, sn_domain_s, sn_domain_e, &
                 we_patch_s, we_patch_e, we_patch_stag_s, we_patch_stag_e, &
                 sn_patch_s, sn_patch_e, sn_patch_stag_s, sn_patch_stag_e, &
                 we_mem_s, we_mem_e, we_mem_stag_s, we_mem_stag_e, &
                 sn_mem_s, sn_mem_e, sn_mem_stag_s, sn_mem_stag_e, &
                 is_water, is_lake, is_ice, is_urban, i_soilwater, &
                 grid_id, parent_id, i_parent_start, j_parent_start, &
                 i_parent_end, j_parent_end, parent_grid_ratio, sub_x, sub_y, num_land_cat, &
                 process_bdy_width
! BUG: Should we be passing these around as pointers, or just declare them as arrays?
      real, pointer, dimension(:,:) :: landmask
      real, intent(in) :: dom_dx, dom_dy, cen_lat, moad_cen_lat, cen_lon, stand_lon, &
                 truelat1, truelat2, pole_lat, pole_lon
      real, dimension(16), intent(in) :: corner_lats, corner_lons
      real, pointer, dimension(:,:) :: xlat, xlon, xlat_u, xlon_u, xlat_v, xlon_v
      logical, intent(in) :: extra_row, extra_col
      logical, dimension(:), intent(inout) :: got_this_field
      character (len=19), intent(in) :: temp_date
      character (len=128), intent(in) :: mminlu
      character (len=128), dimension(:), intent(inout) :: output_flags

! BUG: Move this constant to misc_definitions_module?
integer, parameter :: BDR_WIDTH = 3
   
      ! Local variables
      integer :: istatus, iqstatus, fg_idx, idx, idxt, i, j, bottom_top_dim, &
                 sm1, em1, sm2, em2, sm3, em3, &
                 sp1, ep1, sp2, ep2, sp3, ep3, &
                 sd1, ed1, sd2, ed2, sd3, ed3, &
                 u_idx, bdr_wdth
      integer :: nmet_flags
      integer :: num_metgrid_soil_levs
      integer, pointer, dimension(:) :: soil_levels
      real :: rx, ry
      real :: threshold
      logical :: do_gcell_interp
      integer, pointer, dimension(:) :: u_levels, v_levels
      real, pointer, dimension(:,:) :: halo_slab
      real, pointer, dimension(:,:,:) :: real_array
      character (len=19) :: output_date
      character (len=128) :: cname, title
      character (len=MAX_FILENAME_LEN) :: input_name
      character (len=128), allocatable, dimension(:) :: met_flags
      type (fg_input) :: field, u_field, v_field
      type (met_data) :: fg_data

      ! CWH Initialize local pointer variables
      nullify(soil_levels)
      nullify(u_levels)
      nullify(v_levels)
      nullify(halo_slab)
      nullify(real_array)


      ! For this time, we need to process all first-guess filename roots. When we 
      !   hit a root containing a '*', we assume we have hit the end of the list
      fg_idx = 1
      if (do_const_processing) then
         input_name = constants_name(fg_idx)
      else
         input_name = fg_name(fg_idx)
      end if
      do while (input_name /= '*')
   
         call mprintf(.true.,STDOUT, '    %s', s1=input_name)
         call mprintf(.true.,LOGFILE, 'Getting input fields from %s', s1=input_name)

         ! Do a first pass through this fg source to get all mask fields used
         !   during interpolation
         call get_interp_masks(trim(input_name), do_const_processing, temp_date)
   
         istatus = 0

         ! Initialize the module for reading in the met fields
         call read_met_init(trim(input_name), do_const_processing, temp_date, istatus)

         if (istatus == 0) then
   
            ! Process all fields and levels from the current file; read_next_met_field()
            !   will return a non-zero status when there are no more fields to be read.
            do while (istatus == 0) 
      
               call read_next_met_field(fg_data, istatus)
      
               if (istatus == 0) then
      
                  ! Find index into fieldname, interp_method, masked, and fill_missing
                  !   of the current field
                  idxt = num_entries + 1
                  do idx=1,num_entries
                     if ((index(fieldname(idx), trim(fg_data%field)) /= 0) .and. &
                         (len_trim(fieldname(idx)) == len_trim(fg_data%field))) then

                        got_this_field(idx) = .true.

                        if (index(input_name,trim(from_input(idx))) /= 0 .or. &
                           (from_input(idx) == '*' .and. idxt == num_entries + 1)) then
                           idxt = idx
                        end if

                     end if
                  end do
                  idx = idxt
                  if (idx > num_entries) idx = num_entries ! The last entry is a default

                  ! Do we need to rename this field?
                  if (output_name(idx) /= ' ') then
                     fg_data%field = output_name(idx)(1:9)

                     idxt = num_entries + 1
                     do idx=1,num_entries
                        if ((index(fieldname(idx), trim(fg_data%field)) /= 0) .and. &
                            (len_trim(fieldname(idx)) == len_trim(fg_data%field))) then
   
                           got_this_field(idx) = .true.
   
                           if (index(input_name,trim(from_input(idx))) /= 0 .or. &
                              (from_input(idx) == '*' .and. idxt == num_entries + 1)) then
                              idxt = idx
                           end if
   
                        end if
                     end do
                     idx = idxt
                     if (idx > num_entries) idx = num_entries ! The last entry is a default
                  end if

                  ! Do a simple check to see whether this is a global dataset
                  ! Note that we do not currently support regional Gaussian grids
                  if ((fg_data%iproj == PROJ_LATLON .and. abs(fg_data%nx * fg_data%deltalon - 360.) < 0.0001) &
                       .or. (fg_data%iproj == PROJ_GAUSS)) then
                     bdr_wdth = BDR_WIDTH
                     allocate(halo_slab(1-BDR_WIDTH:fg_data%nx+BDR_WIDTH,1:fg_data%ny))

                     halo_slab(1:fg_data%nx,                      1:fg_data%ny) = &
                               fg_data%slab(1:fg_data%nx,              1:fg_data%ny)

                     halo_slab(1-BDR_WIDTH:0,                     1:fg_data%ny) = &
                               fg_data%slab(fg_data%nx-BDR_WIDTH+1:fg_data%nx, 1:fg_data%ny)

                     halo_slab(fg_data%nx+1:fg_data%nx+BDR_WIDTH, 1:fg_data%ny) = &
                               fg_data%slab(1:BDR_WIDTH,       1:fg_data%ny)

                     deallocate(fg_data%slab)
                  else
                     bdr_wdth = 0
                     halo_slab => fg_data%slab
                     nullify(fg_data%slab)
                  end if

                  call mprintf(.true.,LOGFILE,'Processing %s at level %f.',s1=fg_data%field,f1=fg_data%xlvl)               
   
                  call push_source_projection(fg_data%iproj, fg_data%xlonc, fg_data%truelat1, &
                                              fg_data%truelat2, fg_data%dx, fg_data%dy, fg_data%deltalat, &
                                              fg_data%deltalon, fg_data%starti, fg_data%startj, &
                                              fg_data%startlat, fg_data%startlon, earth_radius=fg_data%earth_radius*1000.)
      
                  ! Initialize fg_input structure to store the field
                  field%header%version = 1
                  field%header%date = fg_data%hdate//'        '
                  if (do_const_processing) then
                     field%header%time_dependent = .false.
                  else
                     field%header%time_dependent = .true.
                  end if
                  field%header%forecast_hour = fg_data%xfcst 
                  field%header%fg_source = 'FG'
                  field%header%field = ' '
                  field%header%field(1:9) = fg_data%field
                  field%header%units = ' '
                  field%header%units(1:25) = fg_data%units
                  field%header%description = ' '
                  field%header%description(1:46) = fg_data%desc
                  call get_z_dim_name(fg_data%field,field%header%vertical_coord)
                  field%header%vertical_level = nint(fg_data%xlvl) 
                  field%header%sr_x = 1
                  field%header%sr_y = 1
                  field%header%array_order = 'XY ' 
                  field%header%is_wind_grid_rel = fg_data%is_wind_grid_rel 
                  field%header%array_has_missing_values = .false.
                  nullify(field%r_arr)
                  nullify(field%valid_mask)
                  nullify(field%modified_mask)

                  if (output_this_field(idx) .and. flag_in_output(idx) /= ' ') then
                     output_flags(idx) = flag_in_output(idx)
                  end if

                  ! If we should not output this field, just list it as a mask field
                  if (output_this_field(idx)) then
                     field%header%mask_field = .false.
                  else
                     field%header%mask_field = .true.
                  end if
      
                  !
                  ! Before actually doing any interpolation to the model grid, we must check
                  !    whether we will be using the average_gcell interpolator that averages all 
                  !    source points in each model grid cell
                  !
                  do_gcell_interp = .false.
                  if (index(interp_method(idx),'average_gcell') /= 0) then
      
                     call get_gcell_threshold(interp_method(idx), threshold, istatus)
                     if (istatus == 0) then
                        if (fg_data%dx == 0. .and. fg_data%dy == 0. .and. &
                            fg_data%deltalat /= 0. .and. fg_data%deltalon /= 0.) then
                           fg_data%dx = abs(fg_data%deltalon)
                           fg_data%dy = abs(fg_data%deltalat)
                        else
! BUG: Need to more correctly handle dx/dy in meters.
                           fg_data%dx = fg_data%dx / 111000.  ! Convert meters to approximate degrees
                           fg_data%dy = fg_data%dy / 111000.
                        end if
                        if (gridtype == 'C') then
                           if (threshold*max(fg_data%dx,fg_data%dy)*111. <= max(dom_dx,dom_dy)/1000.) &
                              do_gcell_interp = .true. 
                        else if (gridtype == 'E') then
                           if (threshold*max(fg_data%dx,fg_data%dy) <= max(dom_dx,dom_dy)) &
                              do_gcell_interp = .true. 
                        end if
                     end if
                  end if
      
                  ! Interpolate to U staggering
                  if (output_stagger(idx) == U) then
   
                     call storage_query_field(field, iqstatus)
                     if (iqstatus == 0) then
                        call storage_get_field(field, iqstatus)
                        call mprintf((iqstatus /= 0),ERROR,'Queried field %s at level %i and found it,'// &
                                     ' but could not get data.',s1=fg_data%field,i1=nint(fg_data%xlvl))
                        if (associated(field%modified_mask)) then
                           call bitarray_destroy(field%modified_mask)
                           nullify(field%modified_mask)
                        end if
                     else
                        allocate(field%valid_mask)
                        call bitarray_create(field%valid_mask, we_mem_stag_e-we_mem_stag_s+1, sn_mem_e-sn_mem_s+1)
                     end if
      
                     ! Save a copy of the fg_input structure for the U field so that we can find it later
                     if (is_u_field(idx)) call dup(field, u_field)
   
                     allocate(field%modified_mask)
                     call bitarray_create(field%modified_mask, we_mem_stag_e-we_mem_stag_s+1, sn_mem_e-sn_mem_s+1)
   
                     if (do_const_processing .or. field%header%time_dependent) then
                        call interp_met_field(input_name, fg_data%field, U, M, &
                                     field, xlat_u, xlon_u, we_mem_stag_s, we_mem_stag_e, sn_mem_s, sn_mem_e, &
                                     we_domain_s, we_domain_e, sn_domain_s, sn_domain_e, &
                                     halo_slab, 1-bdr_wdth, fg_data%nx+bdr_wdth, 1, fg_data%ny, bdr_wdth, do_gcell_interp, &
                                     field%modified_mask, process_bdy_width)
                     else
                        call mprintf(.true.,INFORM,' - already processed this field from constant file.')
                     end if
   
                  ! Interpolate to V staggering
                  else if (output_stagger(idx) == V) then
   
                     call storage_query_field(field, iqstatus)
                     if (iqstatus == 0) then
                        call storage_get_field(field, iqstatus)
                        call mprintf((iqstatus /= 0),ERROR,'Queried field %s at level %i and found it,'// &
                                     ' but could not get data.',s1=fg_data%field,i1=nint(fg_data%xlvl))
                        if (associated(field%modified_mask)) then
                           call bitarray_destroy(field%modified_mask)
                           nullify(field%modified_mask)
                        end if
                     else
                        allocate(field%valid_mask)
                        call bitarray_create(field%valid_mask, we_mem_e-we_mem_s+1, sn_mem_stag_e-sn_mem_stag_s+1)
                     end if
      
                     ! Save a copy of the fg_input structure for the V field so that we can find it later
                     if (is_v_field(idx)) call dup(field, v_field)
   
                     allocate(field%modified_mask)
                     call bitarray_create(field%modified_mask, we_mem_e-we_mem_s+1, sn_mem_stag_e-sn_mem_stag_s+1)
   
                     if (do_const_processing .or. field%header%time_dependent) then
                        call interp_met_field(input_name, fg_data%field, V, M, &
                                     field, xlat_v, xlon_v, we_mem_s, we_mem_e, sn_mem_stag_s, sn_mem_stag_e, &
                                     we_domain_s, we_domain_e, sn_domain_s, sn_domain_e, &
                                     halo_slab, 1-bdr_wdth, fg_data%nx+bdr_wdth, 1, fg_data%ny, bdr_wdth, do_gcell_interp, &
                                     field%modified_mask, process_bdy_width)
                     else
                        call mprintf(.true.,INFORM,' - already processed this field from constant file.')
                     end if
             
                  ! Interpolate to VV staggering
                  else if (output_stagger(idx) == VV) then
   
                     call storage_query_field(field, iqstatus)
                     if (iqstatus == 0) then
                        call storage_get_field(field, iqstatus)
                        call mprintf((iqstatus /= 0),ERROR,'Queried field %s at level %i and found it,'// &
                                     ' but could not get data.',s1=fg_data%field,i1=nint(fg_data%xlvl))
                        if (associated(field%modified_mask)) then
                           call bitarray_destroy(field%modified_mask)
                           nullify(field%modified_mask)
                        end if
                     else
                        allocate(field%valid_mask)
                        call bitarray_create(field%valid_mask, we_mem_e-we_mem_s+1, sn_mem_e-sn_mem_s+1)
                     end if
      
                     ! Save a copy of the fg_input structure for the U field so that we can find it later
                     if (is_u_field(idx)) call dup(field, u_field)

                     ! Save a copy of the fg_input structure for the V field so that we can find it later
                     if (is_v_field(idx)) call dup(field, v_field)
   
                     allocate(field%modified_mask)
                     call bitarray_create(field%modified_mask, we_mem_e-we_mem_s+1, sn_mem_e-sn_mem_s+1)
   
                     if (do_const_processing .or. field%header%time_dependent) then
                        call interp_met_field(input_name, fg_data%field, VV, M, &
                                     field, xlat_v, xlon_v, we_mem_s, we_mem_e, sn_mem_s, sn_mem_e, &
                                     we_domain_s, we_domain_e, sn_domain_s, sn_domain_e, &
                                     halo_slab, 1-bdr_wdth, fg_data%nx+bdr_wdth, 1, fg_data%ny, bdr_wdth, do_gcell_interp, &
                                     field%modified_mask, process_bdy_width)
                     else
                        call mprintf(.true.,INFORM,' - already processed this field from constant file.')
                     end if
   
                  ! All other fields interpolated to M staggering for C grid, H staggering for E grid
                  else
   
                     call storage_query_field(field, iqstatus)
                     if (iqstatus == 0) then
                        call storage_get_field(field, iqstatus)
                        call mprintf((iqstatus /= 0),ERROR,'Queried field %s at level %i and found it,'// &
                                     ' but could not get data.',s1=fg_data%field,i1=nint(fg_data%xlvl))
                        if (associated(field%modified_mask)) then
                           call bitarray_destroy(field%modified_mask)
                           nullify(field%modified_mask)
                        end if
                     else
                        allocate(field%valid_mask)
                        call bitarray_create(field%valid_mask, we_mem_e-we_mem_s+1, sn_mem_e-sn_mem_s+1)
                     end if
   
                     allocate(field%modified_mask)
                     call bitarray_create(field%modified_mask, we_mem_e-we_mem_s+1, sn_mem_e-sn_mem_s+1)
   
                     if (do_const_processing .or. field%header%time_dependent) then
                        if (gridtype == 'C') then
                           call interp_met_field(input_name, fg_data%field, M, M, &
                                        field, xlat, xlon, we_mem_s, we_mem_e, sn_mem_s, sn_mem_e, &
                                        we_domain_s, we_domain_e, sn_domain_s, sn_domain_e, &
                                        halo_slab, 1-bdr_wdth, fg_data%nx+bdr_wdth, 1, fg_data%ny, bdr_wdth, do_gcell_interp, &
                                        field%modified_mask, process_bdy_width, landmask)
      
                        else if (gridtype == 'E') then
                           call interp_met_field(input_name, fg_data%field, HH, M, &
                                        field, xlat, xlon, we_mem_s, we_mem_e, sn_mem_s, sn_mem_e, &
                                        we_domain_s, we_domain_e, sn_domain_s, sn_domain_e, &
                                        halo_slab, 1-bdr_wdth, fg_data%nx+bdr_wdth, 1, fg_data%ny, bdr_wdth, do_gcell_interp, &
                                        field%modified_mask, process_bdy_width, landmask)
                        end if
                     else
                        call mprintf(.true.,INFORM,' - already processed this field from constant file.')
                     end if
   
                  end if
   
                  call bitarray_merge(field%valid_mask, field%modified_mask)

                  deallocate(halo_slab)
                               
                  ! Store the interpolated field
                  call storage_put_field(field)
   
                  call pop_source_projection()
   
               end if
            end do
      
            call read_met_close()
   
            call push_source_projection(fg_data%iproj, fg_data%xlonc, fg_data%truelat1, &
                                        fg_data%truelat2, fg_data%dx, fg_data%dy, fg_data%deltalat, &
                                        fg_data%deltalon, fg_data%starti, fg_data%startj, &
                                        fg_data%startlat, fg_data%startlon, earth_radius=fg_data%earth_radius*1000.)
      
            !
            ! If necessary, rotate winds to earth-relative for this fg source
            !
      
            call storage_get_levels(u_field, u_levels)
            call storage_get_levels(v_field, v_levels)
      
            if (associated(u_levels) .and. associated(v_levels)) then 
               u_idx = 1
               do u_idx = 1, size(u_levels)
                  u_field%header%vertical_level = u_levels(u_idx)
                  call storage_get_field(u_field, istatus)
                  v_field%header%vertical_level = v_levels(u_idx)
                  call storage_get_field(v_field, istatus)
   
                  if (associated(u_field%modified_mask) .and. &
                      associated(v_field%modified_mask)) then
     
                     if (u_field%header%is_wind_grid_rel) then
                        if (gridtype == 'C') then
                           call map_to_met(u_field%r_arr, u_field%modified_mask, &
                                           v_field%r_arr, v_field%modified_mask, &
                                           we_mem_stag_s, sn_mem_s, &
                                           we_mem_stag_e, sn_mem_e, &
                                           we_mem_s, sn_mem_stag_s, &
                                           we_mem_e, sn_mem_stag_e, &
                                           xlon_u, xlon_v, xlat_u, xlat_v)
                        else if (gridtype == 'E') then
                           call map_to_met_nmm(u_field%r_arr, u_field%modified_mask, &
                                               v_field%r_arr, v_field%modified_mask, &
                                               we_mem_s, sn_mem_s, &
                                               we_mem_e, sn_mem_e, &
                                               xlat_v, xlon_v)
                        end if
                     end if
   
                     call bitarray_destroy(u_field%modified_mask)
                     call bitarray_destroy(v_field%modified_mask)
                     nullify(u_field%modified_mask)
                     nullify(v_field%modified_mask)
                     call storage_put_field(u_field)
                     call storage_put_field(v_field)
                  end if
   
               end do
   
               deallocate(u_levels)
               deallocate(v_levels)
   
            end if
   
            call pop_source_projection()
         
         else
            if (do_const_processing) then
               call mprintf(.true.,WARN,'Couldn''t open file %s for input.',s1=input_name)
            else
               call mprintf(.true.,WARN,'Couldn''t open file %s for input.',s1=trim(input_name)//':'//trim(temp_date))
            end if
         end if
   
         fg_idx = fg_idx + 1
         if (do_const_processing) then
            input_name = constants_name(fg_idx)
         else
            input_name = fg_name(fg_idx)
         end if
      end do ! while (input_name /= '*')
   
      !
      ! Rotate winds from earth-relative to grid-relative
      !
   
      call storage_get_levels(u_field, u_levels)
      call storage_get_levels(v_field, v_levels)
   
      if (associated(u_levels) .and. associated(v_levels)) then 
         u_idx = 1
         do u_idx = 1, size(u_levels)
            u_field%header%vertical_level = u_levels(u_idx)
            call storage_get_field(u_field, istatus)
            v_field%header%vertical_level = v_levels(u_idx)
            call storage_get_field(v_field, istatus)
  
            if (gridtype == 'C') then
               call met_to_map(u_field%r_arr, u_field%valid_mask, &
                               v_field%r_arr, v_field%valid_mask, &
                               we_mem_stag_s, sn_mem_s, &
                               we_mem_stag_e, sn_mem_e, &
                               we_mem_s, sn_mem_stag_s, &
                               we_mem_e, sn_mem_stag_e, &
                               xlon_u, xlon_v, xlat_u, xlat_v)
            else if (gridtype == 'E') then
               call met_to_map_nmm(u_field%r_arr, u_field%valid_mask, &
                                   v_field%r_arr, v_field%valid_mask, &
                                   we_mem_s, sn_mem_s, &
                                   we_mem_e, sn_mem_e, &
                                   xlat_v, xlon_v)
            end if

         end do

         deallocate(u_levels)
         deallocate(v_levels)

      end if

      if (do_const_processing) return

      !
      ! Now that we have all degribbed fields, we build a 3-d pressure field, and fill in any 
      !   missing levels in the other 3-d fields 
      !
      call mprintf(.true.,LOGFILE,'Filling missing levels.')
      call fill_missing_levels(output_flags)

      call mprintf(.true.,LOGFILE,'Creating derived fields.')
      call create_derived_fields(gridtype, fg_data%hdate, fg_data%xfcst, &
                                 we_mem_s, we_mem_e, sn_mem_s, sn_mem_e, &
                                 we_mem_stag_s, we_mem_stag_e, sn_mem_stag_s, sn_mem_stag_e, &
                                 got_this_field, output_flags)

      !
      ! Check that every mandatory field was found in input data
      !
      do i=1,num_entries
         if (is_mandatory(i) .and. .not. got_this_field(i)) then
            call mprintf(.true.,ERROR,'The mandatory field %s was not found in any input data.',s1=fieldname(i))
         end if
      end do
       
      !
      ! Before we begin to write fields, if debug_level is set high enough, we 
      !    write a table of which fields are available at which levels to the
      !    metgrid.log file, and then we check to see if any fields are not 
      !    completely covered with data.
      !
      call storage_print_fields()
      call find_missing_values()

      !
      ! All of the processing is now done for this time period for this domain;
      !   now we simply output every field from the storage module.
      !
    
<<<<<<< HEAD
      title = 'OUTPUT FROM METGRID V3.4' 
=======
      title = 'OUTPUT FROM METGRID V3.4.1' 
>>>>>>> 36e02678
   
      ! Initialize the output module for this domain and time
      call mprintf(.true.,LOGFILE,'Initializing output module.')
      output_date = temp_date
      if ( .not. nocolons ) then
         if (len_trim(temp_date) == 13) then
            output_date(14:19) = ':00:00' 
         else if (len_trim(temp_date) == 16) then
            output_date(17:19) = ':00' 
         end if
      else
         if (len_trim(temp_date) == 13) then
            output_date(14:19) = '_00_00' 
         else if (len_trim(temp_date) == 16) then
            output_date(17:19) = '_00' 
         end if
      endif

      call output_init(n, title, output_date, gridtype, dyn_opt, &
                       corner_lats, corner_lons, &
                       we_domain_s, we_domain_e, sn_domain_s, sn_domain_e, &
                       we_patch_s,  we_patch_e,  sn_patch_s,  sn_patch_e, &
                       we_mem_s,    we_mem_e,    sn_mem_s,    sn_mem_e, &
                       extra_col, extra_row)
   
      call get_bottom_top_dim(bottom_top_dim)

      ! Add in a flag to tell real that we have seven new msf fields
      nmet_flags = num_entries + 1
      allocate(met_flags(nmet_flags))
      do i=1,num_entries
         met_flags(i) = output_flags(i)
      end do 
      if (gridtype == 'C') then
         met_flags(num_entries+1) = 'FLAG_MF_XY'
      else
         met_flags(num_entries+1) = ' '
      end if

      ! Find out how many soil levels or layers we have; this assumes a field named ST
      field % header % field = 'ST'
      nullify(soil_levels)
      call storage_get_levels(field, soil_levels)

      if (.not. associated(soil_levels)) then
         field % header % field = 'SOILT'
         nullify(soil_levels)
         call storage_get_levels(field, soil_levels)
      end if

      if (.not. associated(soil_levels)) then
         field % header % field = 'STC_WPS'
         nullify(soil_levels)
         call storage_get_levels(field, soil_levels)
      end if

      if (associated(soil_levels)) then
         num_metgrid_soil_levs = size(soil_levels) 
         deallocate(soil_levels)
      else
         num_metgrid_soil_levs = 0
      end if
   
      ! First write out global attributes
      call mprintf(.true.,LOGFILE,'Writing global attributes to output.')
      call write_global_attrs(title, output_date, gridtype, dyn_opt, west_east_dim,          &
                              south_north_dim, bottom_top_dim,                               &
                              we_patch_s, we_patch_e, we_patch_stag_s, we_patch_stag_e,      &
                              sn_patch_s, sn_patch_e, sn_patch_stag_s, sn_patch_stag_e,      &
                              map_proj, mminlu, num_land_cat,                                &
                              is_water, is_lake, is_ice, is_urban, i_soilwater,              &
                              grid_id, parent_id, i_parent_start,                            &
                              j_parent_start, i_parent_end, j_parent_end, dom_dx, dom_dy,    &
                              cen_lat, moad_cen_lat, cen_lon, stand_lon, truelat1, truelat2, &
                              pole_lat, pole_lon, parent_grid_ratio, sub_x, sub_y,           &
                              corner_lats, corner_lons, num_metgrid_soil_levs,               &
                              met_flags, nmet_flags, process_bdy_width)

      deallocate(met_flags)
    
      call reset_next_field()

      istatus = 0
    
      ! Now loop over all output fields, writing each to the output module
      do while (istatus == 0)
         call get_next_output_field(cname, real_array, &
                                    sm1, em1, sm2, em2, sm3, em3, istatus)
         if (istatus == 0) then

            call mprintf(.true.,LOGFILE,'Writing field %s to output.',s1=cname)
            call write_field(sm1, em1, sm2, em2, sm3, em3, &
                             cname, output_date, real_array)
            deallocate(real_array)

         end if
   
      end do

      call mprintf(.true.,LOGFILE,'Closing output file.')
      call output_close()

      ! Free up memory used by met fields for this valid time
      call storage_delete_all_td()
   
   end subroutine process_single_met_time


   !!!!!!!!!!!!!!!!!!!!!!!!!!!!!!!!!!!!!!!!!!!!!!!!!!!!!!!!!!!!!!!!!!!!!!!!!!!!!!!!
   ! Name: get_interp_masks
   !
   ! Purpose:
   !!!!!!!!!!!!!!!!!!!!!!!!!!!!!!!!!!!!!!!!!!!!!!!!!!!!!!!!!!!!!!!!!!!!!!!!!!!!!!!!
   subroutine get_interp_masks(fg_prefix, is_constants, fg_date)

      use interp_option_module
      use read_met_module
      use storage_module

      implicit none

      ! Arguments
      logical, intent(in) :: is_constants
      character (len=*), intent(in) :: fg_prefix, fg_date

! BUG: Move this constant to misc_definitions_module?
integer, parameter :: BDR_WIDTH = 3

      ! Local variables
      integer :: i, istatus, idx, idxt
      type (fg_input) :: mask_field
      type (met_data) :: fg_data

      istatus = 0

      call read_met_init(fg_prefix, is_constants, fg_date, istatus)

      do while (istatus == 0)
   
         call read_next_met_field(fg_data, istatus)

         if (istatus == 0) then

            ! Find out which METGRID.TBL entry goes with this field
            idxt = num_entries + 1
            do idx=1,num_entries
               if ((index(fieldname(idx), trim(fg_data%field)) /= 0) .and. &
                   (len_trim(fieldname(idx)) == len_trim(fg_data%field))) then

                  if (index(fg_prefix,trim(from_input(idx))) /= 0 .or. &
                     (from_input(idx) == '*' .and. idxt == num_entries + 1)) then
                     idxt = idx
                  end if

               end if
            end do
            idx = idxt
            if (idx > num_entries) idx = num_entries ! The last entry is a default

            ! Do we need to rename this field?
            if (output_name(idx) /= ' ') then
               fg_data%field = output_name(idx)(1:9)

               idxt = num_entries + 1
               do idx=1,num_entries
                  if ((index(fieldname(idx), trim(fg_data%field)) /= 0) .and. &
                      (len_trim(fieldname(idx)) == len_trim(fg_data%field))) then

                     if (index(fg_prefix,trim(from_input(idx))) /= 0 .or. &
                        (from_input(idx) == '*' .and. idxt == num_entries + 1)) then
                        idxt = idx
                     end if

                  end if
               end do
               idx = idxt
               if (idx > num_entries) idx = num_entries ! The last entry is a default
            end if

            do i=1,num_entries
               if (interp_mask(i) /= ' ' .and. (trim(interp_mask(i)) == trim(fg_data%field))) then

                  mask_field%header%version = 1
                  mask_field%header%date = ' '
                  mask_field%header%date = fg_date
                  if (is_constants) then
                     mask_field%header%time_dependent = .false.
                  else
                     mask_field%header%time_dependent = .true.
                  end if
                  mask_field%header%mask_field = .true.
                  mask_field%header%forecast_hour = 0.
                  mask_field%header%fg_source = 'degribbed met data'
                  mask_field%header%field = trim(fg_data%field)//'.mask'
                  mask_field%header%units = '-'
                  mask_field%header%description = '-'
                  mask_field%header%vertical_coord = 'none'
                  mask_field%header%vertical_level = 1
                  mask_field%header%sr_x = 1
                  mask_field%header%sr_y = 1
                  mask_field%header%array_order = 'XY'
                  mask_field%header%dim1(1) = 1
                  mask_field%header%dim1(2) = fg_data%nx
                  mask_field%header%dim2(1) = 1
                  mask_field%header%dim2(2) = fg_data%ny
                  mask_field%header%is_wind_grid_rel = .true.
                  mask_field%header%array_has_missing_values = .false.
                  mask_field%map%stagger = M

                  ! Do a simple check to see whether this is a global lat/lon dataset
                  ! Note that we do not currently support regional Gaussian grids
                  if ((fg_data%iproj == PROJ_LATLON .and. abs(fg_data%nx * fg_data%deltalon - 360.) < 0.0001) &
                       .or. (fg_data%iproj == PROJ_GAUSS)) then
                     allocate(mask_field%r_arr(1-BDR_WIDTH:fg_data%nx+BDR_WIDTH,1:fg_data%ny))

                     mask_field%r_arr(1:fg_data%nx,                      1:fg_data%ny) = &
                         fg_data%slab(1:fg_data%nx,              1:fg_data%ny)

                     mask_field%r_arr(1-BDR_WIDTH:0,                     1:fg_data%ny) = &
                         fg_data%slab(fg_data%nx-BDR_WIDTH+1:fg_data%nx, 1:fg_data%ny)

                     mask_field%r_arr(fg_data%nx+1:fg_data%nx+BDR_WIDTH, 1:fg_data%ny) = &
                         fg_data%slab(1:BDR_WIDTH,       1:fg_data%ny)

                  else
                     allocate(mask_field%r_arr(1:fg_data%nx,1:fg_data%ny))
                     mask_field%r_arr = fg_data%slab
                  end if

                  nullify(mask_field%valid_mask)
                  nullify(mask_field%modified_mask)
     
                  call storage_put_field(mask_field)

                  exit
                
               end if 
            end do

            if (associated(fg_data%slab)) deallocate(fg_data%slab)

         end if

      end do

      call read_met_close()

   end subroutine get_interp_masks

   
   !!!!!!!!!!!!!!!!!!!!!!!!!!!!!!!!!!!!!!!!!!!!!!!!!!!!!!!!!!!!!!!!!!!!!!!!!!!!!!!!
   ! Name: interp_met_field
   !
   ! Purpose:
   !!!!!!!!!!!!!!!!!!!!!!!!!!!!!!!!!!!!!!!!!!!!!!!!!!!!!!!!!!!!!!!!!!!!!!!!!!!!!!!!
   subroutine interp_met_field(input_name, short_fieldnm, ifieldstagger, istagger, &
                               field, xlat, xlon, sm1, em1, sm2, em2, &
                               sd1, ed1, sd2, ed2, &
                               slab, minx, maxx, miny, maxy, bdr, do_gcell_interp, &
                               new_pts, process_bdy_width, landmask)

      use bitarray_module
      use interp_module
      use interp_option_module
      use llxy_module
      use misc_definitions_module
      use storage_module

      implicit none 

      ! Arguments
      integer, intent(in) :: ifieldstagger, istagger, &
                             sm1, em1, sm2, em2, &
                             sd1, ed1, sd2, ed2, &
                             minx, maxx, miny, maxy, bdr, &
                             process_bdy_width
      real, dimension(minx:maxx,miny:maxy), intent(in) :: slab
      real, dimension(sm1:em1,sm2:em2), intent(in) :: xlat, xlon
      real, dimension(sm1:em1,sm2:em2), intent(in), optional :: landmask
      logical, intent(in) :: do_gcell_interp
      character (len=9), intent(in) :: short_fieldnm
      character (len=MAX_FILENAME_LEN), intent(in) :: input_name
      type (fg_input), intent(inout) :: field
      type (bitarray), intent(inout) :: new_pts

      ! Local variables
      integer :: i, j, idx, idxt, orig_selected_proj, interp_mask_status, &
                 interp_land_mask_status, interp_water_mask_status, process_width
      integer, pointer, dimension(:) :: interp_array
      real :: rx, ry, temp
      real, pointer, dimension(:,:) :: data_count
      type (fg_input) :: mask_field, mask_water_field, mask_land_field

      ! CWH Initialize local pointer variables
      nullify(interp_array)
      nullify(data_count)

      ! Find index into fieldname, interp_method, masked, and fill_missing
      !   of the current field
      idxt = num_entries + 1
      do idx=1,num_entries
         if ((index(fieldname(idx), trim(short_fieldnm)) /= 0) .and. &
             (len_trim(fieldname(idx)) == len_trim(short_fieldnm))) then 
            if (index(input_name,trim(from_input(idx))) /= 0 .or. &
               (from_input(idx) == '*' .and. idxt == num_entries + 1)) then
               idxt = idx
            end if
         end if
      end do
      idx = idxt
      if (idx > num_entries) then
         call mprintf(.true.,WARN,'Entry in METGRID.TBL not found for field %s. '// &
                      'Default options will be used for this field!', s1=short_fieldnm)
         idx = num_entries ! The last entry is a default
      end if

      if (process_bdy_width == 0) then
         process_width = max(ed1-sd1+1, ed2-sd2+1)
      else
         process_width = process_bdy_width
        ! Add two extra rows/cols to accommodate staggered fields: one extra row/col for
        !    averaging to mass points in real, and one beyond that for averaging during 
        !    wind rotation 
        if (ifieldstagger /= M) process_width = process_width + 2
      end if

      field%header%dim1(1) = sm1 
      field%header%dim1(2) = em1
      field%header%dim2(1) = sm2
      field%header%dim2(2) = em2
      field%map%stagger = ifieldstagger
      if (.not. associated(field%r_arr)) then
         allocate(field%r_arr(sm1:em1,sm2:em2))
      end if

      interp_mask_status = 1
      interp_land_mask_status = 1
      interp_water_mask_status = 1

      if (interp_mask(idx) /= ' ') then
         mask_field%header%version = 1
         mask_field%header%forecast_hour = 0.
         mask_field%header%field = trim(interp_mask(idx))//'.mask'
         mask_field%header%vertical_coord = 'none'
         mask_field%header%vertical_level = 1

         call storage_get_field(mask_field, interp_mask_status)

      end if 
      if (interp_land_mask(idx) /= ' ') then
         mask_land_field%header%version = 1
         mask_land_field%header%forecast_hour = 0.
         mask_land_field%header%field = trim(interp_land_mask(idx))//'.mask'
         mask_land_field%header%vertical_coord = 'none'
         mask_land_field%header%vertical_level = 1

         call storage_get_field(mask_land_field, interp_land_mask_status)

      end if 
      if (interp_water_mask(idx) /= ' ') then
         mask_water_field%header%version = 1
         mask_water_field%header%forecast_hour = 0.
         mask_water_field%header%field = trim(interp_water_mask(idx))//'.mask'
         mask_water_field%header%vertical_coord = 'none'
         mask_water_field%header%vertical_level = 1

         call storage_get_field(mask_water_field, interp_water_mask_status)

      end if 

      interp_array => interp_array_from_string(interp_method(idx))

   
      !
      ! Interpolate using average_gcell interpolation method
      !
      if (do_gcell_interp) then
         allocate(data_count(sm1:em1,sm2:em2))
         data_count = 0.

         if (interp_mask_status == 0) then
            call accum_continuous(slab, &
                         minx, maxx, miny, maxy, 1, 1, bdr, &
                         field%r_arr, data_count, &
                         sm1, em1, sm2, em2, 1, 1, &
                         istagger, &
                         new_pts, missing_value(idx), interp_mask_val(idx), interp_mask_relational(idx), mask_field%r_arr)
         else
            call accum_continuous(slab, &
                         minx, maxx, miny, maxy, 1, 1, bdr, &
                         field%r_arr, data_count, &
                         sm1, em1, sm2, em2, 1, 1, &
                         istagger, &
                         new_pts, missing_value(idx), -1.) ! The -1 is the maskval, but since we
                                                           !   we do not give an optional mask, no
                                                           !   no need to worry about -1s in data
         end if

         orig_selected_proj = iget_selected_domain()
         call select_domain(SOURCE_PROJ)
         do j=sm2,em2
            do i=sm1,em1

               if (abs(i - sd1) >= process_width .and. (abs(i - ed1) >= process_width) .and. &
                   abs(j - sd2) >= process_width .and. (abs(j - ed2) >= process_width)) then
                  field%r_arr(i,j) = fill_missing(idx)
                  call bitarray_set(new_pts, i-sm1+1, j-sm2+1)
                  cycle
               end if

               if (present(landmask)) then

                  if (landmask(i,j) /= masked(idx)) then
                     if (data_count(i,j) > 0.) then
                        field%r_arr(i,j) = field%r_arr(i,j) / data_count(i,j)
                        call bitarray_set(new_pts, i-sm1+1, j-sm2+1)
                     else

                        if (interp_mask_status == 0) then
                           temp = interp_to_latlon(xlat(i,j), xlon(i,j), istagger, interp_array, slab, &
                                                   minx, maxx, miny, maxy, bdr, missing_value(idx), &
                                                   mask_relational=interp_mask_relational(idx), &
                                                   mask_val=interp_mask_val(idx), mask_field=mask_field%r_arr)
                        else
                           temp = interp_to_latlon(xlat(i,j), xlon(i,j), istagger, interp_array, slab, &
                                                   minx, maxx, miny, maxy, bdr, missing_value(idx))
                        end if
   
                        if (temp /= missing_value(idx)) then
                           field%r_arr(i,j) = temp
                           call bitarray_set(new_pts, i-sm1+1, j-sm2+1)
                        end if

                     end if
                  else
                     field%r_arr(i,j) = fill_missing(idx)
                     call bitarray_set(new_pts, i-sm1+1, j-sm2+1)
                  end if

                  if (.not. bitarray_test(new_pts, i-sm1+1, j-sm2+1) .and. &
                      .not. bitarray_test(field%valid_mask, i-sm1+1, j-sm2+1)) then
                     field%r_arr(i,j) = fill_missing(idx)

                     ! Assume that if missing fill value is other than default, then user has asked
                     !    to fill in any missing values, and we can consider this point to have 
                     !    received a valid value
                     if (fill_missing(idx) /= NAN) call bitarray_set(new_pts, i-sm1+1, j-sm2+1)
                  end if

               else

                  if (data_count(i,j) > 0.) then
                     field%r_arr(i,j) = field%r_arr(i,j) / data_count(i,j)
                     call bitarray_set(new_pts, i-sm1+1, j-sm2+1)
                  else

                     if (interp_mask_status == 0) then
                        temp = interp_to_latlon(xlat(i,j), xlon(i,j), istagger, interp_array, slab, &
                                                minx, maxx, miny, maxy, bdr, missing_value(idx), &
                                                mask_relational=interp_mask_relational(idx), &
                                                mask_val=interp_mask_val(idx), mask_field=mask_field%r_arr)
                     else
                        temp = interp_to_latlon(xlat(i,j), xlon(i,j), istagger, interp_array, slab, &
                                                minx, maxx, miny, maxy, bdr, missing_value(idx))
                     end if

                     if (temp /= missing_value(idx)) then
                        field%r_arr(i,j) = temp
                        call bitarray_set(new_pts, i-sm1+1, j-sm2+1)
                     end if

                  end if

                  if (.not. bitarray_test(new_pts, i-sm1+1, j-sm2+1) .and. &
                      .not. bitarray_test(field%valid_mask, i-sm1+1, j-sm2+1)) then
                     field%r_arr(i,j) = fill_missing(idx)

                     ! Assume that if missing fill value is other than default, then user has asked
                     !    to fill in any missing values, and we can consider this point to have 
                     !    received a valid value
                     if (fill_missing(idx) /= NAN) call bitarray_set(new_pts, i-sm1+1, j-sm2+1)
                  end if

               end if

            end do
         end do
         call select_domain(orig_selected_proj) 
         deallocate(data_count)

      !
      ! No average_gcell interpolation method
      !
      else

         orig_selected_proj = iget_selected_domain()
         call select_domain(SOURCE_PROJ)
         do j=sm2,em2
            do i=sm1,em1

               if (abs(i - sd1) >= process_width .and. (abs(i - ed1) >= process_width) .and. &
                   abs(j - sd2) >= process_width .and. (abs(j - ed2) >= process_width)) then
                  field%r_arr(i,j) = fill_missing(idx)
                  call bitarray_set(new_pts, i-sm1+1, j-sm2+1)
                  cycle
               end if

               if (present(landmask)) then

                  if (masked(idx) == MASKED_BOTH) then

                     if (landmask(i,j) == 0) then  ! WATER POINT

                        if (interp_land_mask_status == 0) then
                           temp = interp_to_latlon(xlat(i,j), xlon(i,j), istagger, interp_array, slab, &
                                                   minx, maxx, miny, maxy, bdr, missing_value(idx), &
                                                   mask_relational=interp_land_mask_relational(idx), &
                                                   mask_val=interp_land_mask_val(idx), mask_field=mask_land_field%r_arr)
                        else
                           temp = interp_to_latlon(xlat(i,j), xlon(i,j), istagger, interp_array, slab, &
                                                   minx, maxx, miny, maxy, bdr, missing_value(idx))
                        end if
   
                     else if (landmask(i,j) == 1) then  ! LAND POINT

                        if (interp_water_mask_status == 0) then
                           temp = interp_to_latlon(xlat(i,j), xlon(i,j), istagger, interp_array, slab, &
                                                   minx, maxx, miny, maxy, bdr, missing_value(idx), &
                                                   mask_relational=interp_water_mask_relational(idx), &
                                                   mask_val=interp_water_mask_val(idx), mask_field=mask_water_field%r_arr)
                        else
                           temp = interp_to_latlon(xlat(i,j), xlon(i,j), istagger, interp_array, slab, &
                                                   minx, maxx, miny, maxy, bdr, missing_value(idx))
                        end if
   
                     end if

                  else if (landmask(i,j) /= masked(idx)) then

                     if (interp_mask_status == 0) then
                        temp = interp_to_latlon(xlat(i,j), xlon(i,j), istagger, interp_array, slab, &
                                                minx, maxx, miny, maxy, bdr, missing_value(idx), &
                                                mask_relational=interp_mask_relational(idx), &
                                                mask_val=interp_mask_val(idx), mask_field=mask_field%r_arr)
                     else
                        temp = interp_to_latlon(xlat(i,j), xlon(i,j), istagger, interp_array, slab, &
                                                minx, maxx, miny, maxy, bdr, missing_value(idx))
                     end if

                  else
                     temp = missing_value(idx)
                  end if

               ! No landmask for this field
               else

                  if (interp_mask_status == 0) then
                     temp = interp_to_latlon(xlat(i,j), xlon(i,j), istagger, interp_array, slab, &
                                             minx, maxx, miny, maxy, bdr, missing_value(idx), &
                                             mask_relational=interp_mask_relational(idx), &
                                             mask_val=interp_mask_val(idx), mask_field=mask_field%r_arr)
                  else
                     temp = interp_to_latlon(xlat(i,j), xlon(i,j), istagger, interp_array, slab, &
                                             minx, maxx, miny, maxy, bdr, missing_value(idx))
                  end if

               end if

               if (temp /= missing_value(idx)) then
                  field%r_arr(i,j) = temp
                  call bitarray_set(new_pts, i-sm1+1, j-sm2+1)
               else if (present(landmask)) then
                  if (landmask(i,j) == masked(idx)) then
                     field%r_arr(i,j) = fill_missing(idx)
                     call bitarray_set(new_pts, i-sm1+1, j-sm2+1)
                  end if
               end if

               if (.not. bitarray_test(new_pts, i-sm1+1, j-sm2+1) .and. &
                   .not. bitarray_test(field%valid_mask, i-sm1+1, j-sm2+1)) then
                  field%r_arr(i,j) = fill_missing(idx)

                  ! Assume that if missing fill value is other than default, then user has asked
                  !    to fill in any missing values, and we can consider this point to have 
                  !    received a valid value
                  if (fill_missing(idx) /= NAN) call bitarray_set(new_pts, i-sm1+1, j-sm2+1)
               end if

            end do
         end do
         call select_domain(orig_selected_proj) 
      end if

      deallocate(interp_array)

   end subroutine interp_met_field


   !!!!!!!!!!!!!!!!!!!!!!!!!!!!!!!!!!!!!!!!!!!!!!!!!!!!!!!!!!!!!!!!!!!!!!!!!!!!!!!!
   ! Name: interp_to_latlon
   ! 
   ! Purpose:
   !!!!!!!!!!!!!!!!!!!!!!!!!!!!!!!!!!!!!!!!!!!!!!!!!!!!!!!!!!!!!!!!!!!!!!!!!!!!!!!!
   function interp_to_latlon(rlat, rlon, istagger, interp_method_list, slab, &
                             minx, maxx, miny, maxy, bdr, source_missing_value, &
                             mask_field, mask_relational, mask_val)

      use interp_module
      use llxy_module

      implicit none

      ! Arguments
      integer, intent(in) :: minx, maxx, miny, maxy, bdr, istagger
      integer, dimension(:), intent(in) :: interp_method_list
      real, intent(in) :: rlat, rlon, source_missing_value
      real, dimension(minx:maxx,miny:maxy), intent(in) :: slab
      real, intent(in), optional :: mask_val
      real, dimension(minx:maxx,miny:maxy), intent(in), optional :: mask_field
      character(len=1), intent(in), optional :: mask_relational

      ! Return value
      real :: interp_to_latlon
     
      ! Local variables
      real :: rx, ry

      interp_to_latlon = source_missing_value
   
      call lltoxy(rlat, rlon, rx, ry, istagger) 
      if (rx >= minx+bdr-0.5 .and. rx <= maxx-bdr+0.5) then
         if (present(mask_field) .and. present(mask_val) .and. present (mask_relational)) then
            interp_to_latlon = interp_sequence(rx, ry, 1, slab, minx, maxx, miny, maxy, 1, 1, source_missing_value, &
                                               interp_method_list, 1, mask_relational, mask_val, mask_field)
         else if (present(mask_field) .and. present(mask_val)) then
            interp_to_latlon = interp_sequence(rx, ry, 1, slab, minx, maxx, miny, maxy, 1, 1, source_missing_value, &
                                               interp_method_list, 1, maskval=mask_val, mask_array=mask_field)
         else
            interp_to_latlon = interp_sequence(rx, ry, 1, slab, minx, maxx, miny, maxy, 1, 1, source_missing_value, &
                                               interp_method_list, 1)
         end if
      else
         interp_to_latlon = source_missing_value 
      end if

      if (interp_to_latlon == source_missing_value) then

         ! Try a lon in the range 0. to 360.; all lons in the xlon 
         !    array should be in the range -180. to 180.
         if (rlon < 0.) then
            call lltoxy(rlat, rlon+360., rx, ry, istagger) 
            if (rx >= minx+bdr-0.5 .and. rx <= maxx-bdr+0.5) then
               if (present(mask_field) .and. present(mask_val) .and. present(mask_relational)) then
                  interp_to_latlon = interp_sequence(rx, ry, 1, slab, minx, maxx, miny, maxy, &
                                                     1, 1, source_missing_value, &
                                                     interp_method_list, 1, mask_relational, mask_val, mask_field)
               else if (present(mask_field) .and. present(mask_val)) then
                  interp_to_latlon = interp_sequence(rx, ry, 1, slab, minx, maxx, miny, maxy, &
                                                     1, 1, source_missing_value, &
                                                     interp_method_list, 1, maskval=mask_val, mask_array=mask_field)
               else
                  interp_to_latlon = interp_sequence(rx, ry, 1, slab, minx, maxx, miny, maxy, &
                                                     1, 1, source_missing_value, &
                                                     interp_method_list, 1)
               end if
            else
               interp_to_latlon = source_missing_value 
            end if

         end if

      end if

      return

   end function interp_to_latlon

  
   !!!!!!!!!!!!!!!!!!!!!!!!!!!!!!!!!!!!!!!!!!!!!!!!!!!!!!!!!!!!!!!!!!!!!!!!!!!!!!!!
   ! Name: get_bottom_top_dim
   ! 
   ! Purpose:
   !!!!!!!!!!!!!!!!!!!!!!!!!!!!!!!!!!!!!!!!!!!!!!!!!!!!!!!!!!!!!!!!!!!!!!!!!!!!!!!!
   subroutine get_bottom_top_dim(bottom_top_dim)

      use interp_option_module
      use list_module
      use storage_module

      implicit none

      ! Arguments
      integer, intent(out) :: bottom_top_dim

      ! Local variables
      integer :: i, j
      integer, pointer, dimension(:) :: field_levels
      character (len=32) :: z_dim
      type (fg_input), pointer, dimension(:) :: headers
      type (list) :: temp_levels
   
      !CWH Initialize local pointer variables
      nullify(field_levels)
      nullify(headers)

      ! Initialize a list to store levels that are found for 3-d fields 
      call list_init(temp_levels)
   
      ! Get a list of all time-dependent fields (given by their headers) from
      !   the storage module
      call storage_get_td_headers(headers)
   
      !
      ! Given headers of all fields, we first build a list of all possible levels
      !    for 3-d met fields (excluding sea-level, though).
      !
      do i=1,size(headers)
         call get_z_dim_name(headers(i)%header%field, z_dim)
   
         ! We only want to consider 3-d met fields
         if (z_dim(1:18) == 'num_metgrid_levels') then

            ! Find out what levels the current field has
            call storage_get_levels(headers(i), field_levels)
            do j=1,size(field_levels)
   
               ! If this level has not yet been encountered, add it to our list
               if (.not. list_search(temp_levels, ikey=field_levels(j), ivalue=field_levels(j))) then
                  if (field_levels(j) /= 201300) then
                     call list_insert(temp_levels, ikey=field_levels(j), ivalue=field_levels(j))
                  end if
               end if
   
            end do
   
            deallocate(field_levels)

         end if
   
      end do

      bottom_top_dim = list_length(temp_levels)

      call list_destroy(temp_levels)
      deallocate(headers)

   end subroutine get_bottom_top_dim

   
   !!!!!!!!!!!!!!!!!!!!!!!!!!!!!!!!!!!!!!!!!!!!!!!!!!!!!!!!!!!!!!!!!!!!!!!!!!!!!!!!
   ! Name: fill_missing_levels
   !
   ! Purpose:
   !!!!!!!!!!!!!!!!!!!!!!!!!!!!!!!!!!!!!!!!!!!!!!!!!!!!!!!!!!!!!!!!!!!!!!!!!!!!!!!!
   subroutine fill_missing_levels(output_flags)
   
      use interp_option_module
      use list_module
      use module_debug
      use module_mergesort
      use storage_module
   
      implicit none

      ! Arguments
      character (len=128), dimension(:), intent(inout) :: output_flags
   
      ! Local variables
      integer :: i, ii, j, ix, jx, k, lower, upper, temp, istatus
      integer, pointer, dimension(:) :: union_levels, field_levels
      real, pointer, dimension(:) :: r_union_levels
      character (len=128) :: clevel
      type (fg_input) :: lower_field, upper_field, new_field, search_field
      type (fg_input), pointer, dimension(:) :: headers, all_headers
      type (list) :: temp_levels
      type (list_item), pointer, dimension(:) :: keys
   
      ! CWH Initialize local pointer variables
      nullify(union_levels)
      nullify(field_levels)
      nullify(r_union_levels)
      nullify(headers)
      nullify(all_headers)
      nullify(keys)

      ! Initialize a list to store levels that are found for 3-d fields 
      call list_init(temp_levels)
   
      ! Get a list of all fields (given by their headers) from the storage module
      call storage_get_td_headers(headers)
      call storage_get_all_headers(all_headers)
   
      !
      ! Given headers of all fields, we first build a list of all possible levels
      !    for 3-d met fields (excluding sea-level, though).
      !
      do i=1,size(headers)
   
         ! Find out what levels the current field has
         call storage_get_levels(headers(i), field_levels)
         do j=1,size(field_levels)
   
            ! If this level has not yet been encountered, add it to our list
            if (.not. list_search(temp_levels, ikey=field_levels(j), ivalue=field_levels(j))) then
               if (field_levels(j) /= 201300) then
                  call list_insert(temp_levels, ikey=field_levels(j), ivalue=field_levels(j))
               end if
            end if
   
         end do
   
         deallocate(field_levels)
   
      end do
   
      if (list_length(temp_levels) > 0) then
   
         ! 
         ! With all possible levels stored in a list, get an array of levels, sorted
         !    in decreasing order
         !
         i = 0
         allocate(union_levels(list_length(temp_levels)))
         do while (list_length(temp_levels) > 0)
            i = i + 1
            call list_get_first_item(temp_levels, ikey=union_levels(i), ivalue=temp)     
         end do
         call mergesort(union_levels, 1, size(union_levels))
   
         allocate(r_union_levels(size(union_levels)))
         do i=1,size(union_levels)
            r_union_levels(i) = real(union_levels(i))
         end do

         !
         ! With a sorted, complete list of levels, we need 
         !    to go back and fill in missing levels for each 3-d field 
         !
         do i=1,size(headers)

            !
            ! Find entry in METGRID.TBL for this field, if one exists; if it does, then the
            !    entry may tell us how to get values for the current field at the missing level
            !
            do ii=1,num_entries
               if (fieldname(ii) == headers(i)%header%field) exit 
            end do
            if (ii <= num_entries) then
               call dup(headers(i),new_field)
               nullify(new_field%valid_mask)
               nullify(new_field%modified_mask)
               call fill_field(new_field, ii, output_flags, r_union_levels)
            end if

         end do

         deallocate(union_levels)
         deallocate(r_union_levels)
         deallocate(headers)

         call storage_get_td_headers(headers)

         !
         ! Now we may need to vertically interpolate to missing values in 3-d fields
         !
         do i=1,size(headers)
   
            call storage_get_levels(headers(i), field_levels)
   
            ! If this isn't a 3-d array, nothing to do
            if (size(field_levels) > 1) then

               do k=1,size(field_levels)
                  call dup(headers(i),search_field)
                  search_field%header%vertical_level = field_levels(k)
                  call storage_get_field(search_field,istatus) 
                  if (istatus == 0) then
                     JLOOP: do jx=search_field%header%dim2(1),search_field%header%dim2(2)
                        ILOOP: do ix=search_field%header%dim1(1),search_field%header%dim1(2)
                           if (.not. bitarray_test(search_field%valid_mask, &
                                                   ix-search_field%header%dim1(1)+1, &
                                                   jx-search_field%header%dim2(1)+1)) then

                              call dup(search_field, lower_field)
                              do lower=k-1,1,-1
                                 lower_field%header%vertical_level = field_levels(lower)
                                 call storage_get_field(lower_field,istatus) 
                                 if (bitarray_test(lower_field%valid_mask, &
                                                   ix-search_field%header%dim1(1)+1, &
                                                   jx-search_field%header%dim2(1)+1)) &
                                     exit 
                                
                              end do                        

                              call dup(search_field, upper_field)
                              do upper=k+1,size(field_levels)
                                 upper_field%header%vertical_level = field_levels(upper)
                                 call storage_get_field(upper_field,istatus) 
                                 if (bitarray_test(upper_field%valid_mask, &
                                                   ix-search_field%header%dim1(1)+1, &
                                                   jx-search_field%header%dim2(1)+1)) &
                                     exit 
                                
                              end do                        
                              if (upper <= size(field_levels) .and. lower >= 1) then
                                 search_field%r_arr(ix,jx) = real(abs(field_levels(upper)-field_levels(k))) &
                                                           / real(abs(field_levels(upper)-field_levels(lower))) &
                                                           * lower_field%r_arr(ix,jx) &
                                                           + real(abs(field_levels(k)-field_levels(lower))) &
                                                           / real(abs(field_levels(upper)-field_levels(lower))) &
                                                           * upper_field%r_arr(ix,jx)
                                 call bitarray_set(search_field%valid_mask, &
                                                   ix-search_field%header%dim1(1)+1, &
                                                   jx-search_field%header%dim2(1)+1)
                              end if
                           end if
                        end do ILOOP
                     end do JLOOP
                  else
                     call mprintf(.true.,ERROR, &
                                  'This is bad, could not get %s at level %i.', &
                                  s1=trim(search_field%header%field), i1=field_levels(k))
                  end if
               end do

            end if

            deallocate(field_levels)

         end do

      end if
   
      call list_destroy(temp_levels)
      deallocate(all_headers)
      deallocate(headers)
   
   end subroutine fill_missing_levels


   !!!!!!!!!!!!!!!!!!!!!!!!!!!!!!!!!!!!!!!!!!!!!!!!!!!!!!!!!!!!!!!!!!!!!!!!!!!!!! 
   ! Name: create_derived_fields
   !
   ! Purpose:
   !!!!!!!!!!!!!!!!!!!!!!!!!!!!!!!!!!!!!!!!!!!!!!!!!!!!!!!!!!!!!!!!!!!!!!!!!!!!!! 
   subroutine create_derived_fields(arg_gridtype, hdate, xfcst, &
                                 we_mem_s, we_mem_e, sn_mem_s, sn_mem_e, &
                                 we_mem_stag_s, we_mem_stag_e, sn_mem_stag_s, sn_mem_stag_e, &
                                 created_this_field, output_flags)

      use interp_option_module
      use list_module
      use module_mergesort
      use storage_module

      implicit none

      ! Arguments
      integer, intent(in) :: we_mem_s, we_mem_e, sn_mem_s, sn_mem_e, &
                             we_mem_stag_s, we_mem_stag_e, sn_mem_stag_s, sn_mem_stag_e
      real, intent(in) :: xfcst 
      logical, dimension(:), intent(inout) :: created_this_field 
      character (len=1), intent(in) :: arg_gridtype 
      character (len=24), intent(in) :: hdate 
      character (len=128), dimension(:), intent(inout) :: output_flags

      ! Local variables
      integer :: idx, i, j, istatus
      type (fg_input) :: field

      ! Initialize fg_input structure to store the field
      field%header%version = 1
      field%header%date = hdate//'        '
      field%header%time_dependent = .true.
      field%header%mask_field = .false.
      field%header%forecast_hour = xfcst 
      field%header%fg_source = 'Derived from FG'
      field%header%field = ' '
      field%header%units = ' '
      field%header%description = ' '
      field%header%vertical_level = 0
      field%header%sr_x = 1
      field%header%sr_y = 1
      field%header%array_order = 'XY ' 
      field%header%is_wind_grid_rel = .true.
      field%header%array_has_missing_values = .false.
      nullify(field%r_arr)
      nullify(field%valid_mask)
      nullify(field%modified_mask)

      !
      ! Check each entry in METGRID.TBL to see whether it is a derive field
      !
      do idx=1,num_entries
         if (is_derived_field(idx)) then

            created_this_field(idx) = .true.

            call mprintf(.true.,INFORM,'Going to create the field %s',s1=fieldname(idx))

            ! Intialize more fields in storage structure
            field%header%field = fieldname(idx)
            call get_z_dim_name(fieldname(idx),field%header%vertical_coord)
            field%map%stagger = output_stagger(idx)
            if (arg_gridtype == 'E') then
               field%header%dim1(1) = we_mem_s
               field%header%dim1(2) = we_mem_e
               field%header%dim2(1) = sn_mem_s
               field%header%dim2(2) = sn_mem_e
            else if (arg_gridtype == 'C') then
               if (output_stagger(idx) == M) then
                  field%header%dim1(1) = we_mem_s
                  field%header%dim1(2) = we_mem_e
                  field%header%dim2(1) = sn_mem_s
                  field%header%dim2(2) = sn_mem_e
               else if (output_stagger(idx) == U) then
                  field%header%dim1(1) = we_mem_stag_s
                  field%header%dim1(2) = we_mem_stag_e
                  field%header%dim2(1) = sn_mem_s
                  field%header%dim2(2) = sn_mem_e
               else if (output_stagger(idx) == V) then
                  field%header%dim1(1) = we_mem_s
                  field%header%dim1(2) = we_mem_e
                  field%header%dim2(1) = sn_mem_stag_s
                  field%header%dim2(2) = sn_mem_stag_e
               end if
            end if

            call fill_field(field, idx, output_flags)

         end if
      end do


   end subroutine create_derived_fields


   !!!!!!!!!!!!!!!!!!!!!!!!!!!!!!!!!!!!!!!!!!!!!!!!!!!!!!!!!!!!!!!!!!!!!!!!!!!!!! 
   ! Name: fill_field
   !
   ! Purpose:
   !!!!!!!!!!!!!!!!!!!!!!!!!!!!!!!!!!!!!!!!!!!!!!!!!!!!!!!!!!!!!!!!!!!!!!!!!!!!!! 
   subroutine fill_field(field, idx, output_flags, all_level_list)

      use interp_option_module
      use list_module
      use module_mergesort
      use storage_module

      implicit none

      ! Arguments
      integer, intent(in) :: idx
      type (fg_input), intent(inout) :: field
      character (len=128), dimension(:), intent(inout) :: output_flags
      real, dimension(:), intent(in), optional :: all_level_list

      ! Local variables
      integer :: i, j, istatus, isrclevel
      integer, pointer, dimension(:) :: all_list
      real :: rfillconst, rlevel, rsrclevel
      type (fg_input) :: query_field
      type (list_item), pointer, dimension(:) :: keys
      character (len=128) :: asrcname
      logical :: filled_all_lev

      !CWH Initialize local pointer variables
      nullify(all_list)
      nullify(keys)

      filled_all_lev = .false.

      !
      ! Get a list of all levels to be filled for this field
      !
      keys => list_get_keys(fill_lev_list(idx))

      do i=1,list_length(fill_lev_list(idx))

         !
         ! First handle a specification for levels "all"
         !
         if (trim(keys(i)%ckey) == 'all') then
          
            ! We only want to fill all levels if we haven't already filled "all" of them
            if (.not. filled_all_lev) then

               filled_all_lev = .true.

               query_field%header%time_dependent = .true.
               query_field%header%field = ' '
               nullify(query_field%r_arr)
               nullify(query_field%valid_mask)
               nullify(query_field%modified_mask)

               ! See if we are filling this level with a constant
               call get_constant_fill_lev(keys(i)%cvalue, rfillconst, istatus)
               if (istatus == 0) then
                  if (present(all_level_list)) then
                     do j=1,size(all_level_list)
                        call create_level(field, real(all_level_list(j)), idx, output_flags, rfillconst=rfillconst)
                     end do
                  else
                     query_field%header%field = level_template(idx)
                     nullify(all_list)
                     call storage_get_levels(query_field, all_list)
                     if (associated(all_list)) then
                        do j=1,size(all_list)
                           call create_level(field, real(all_list(j)), idx, output_flags, rfillconst=rfillconst)
                        end do
                        deallocate(all_list)
                     end if
                  end if
         
               ! Else see if we are filling this level with a constant equal
               !   to the value of the level
               else if (trim(keys(i)%cvalue) == 'vertical_index') then
                  if (present(all_level_list)) then
                     do j=1,size(all_level_list)
                        call create_level(field, real(all_level_list(j)), idx, output_flags, &
                                          rfillconst=real(all_level_list(j)))
                     end do
                  else
                     query_field%header%field = level_template(idx)
                     nullify(all_list)
                     call storage_get_levels(query_field, all_list)
                     if (associated(all_list)) then
                        do j=1,size(all_list)
                           call create_level(field, real(all_list(j)), idx, output_flags, rfillconst=real(all_list(j)))
                        end do
                        deallocate(all_list)
                     end if
                  end if
        
               ! Else, we assume that it is a field from which we are copying levels
               else
                  if (present(all_level_list)) then
                     do j=1,size(all_level_list)
                        call create_level(field, real(all_level_list(j)), idx, output_flags, &
                                          asrcname=keys(i)%cvalue, rsrclevel=real(all_level_list(j)))
                     end do
                  else
                     query_field%header%field = keys(i)%cvalue  ! Use same levels as source field, not level_template
                     nullify(all_list)
                     call storage_get_levels(query_field, all_list)
                     if (associated(all_list)) then
                        do j=1,size(all_list)
                           call create_level(field, real(all_list(j)), idx, output_flags, &
                                             asrcname=keys(i)%cvalue, rsrclevel=real(all_list(j)))
                        end do
                        deallocate(all_list)
   
                     else
   
                        ! If the field doesn't have any levels (or does not exist) then we have not
                        !   really filled all levels at this point.
                        filled_all_lev = .false.
                     end if
                  end if
      
               end if
            end if
                  
         !
         ! Handle individually specified levels
         !
         else 

            read(keys(i)%ckey,*) rlevel

            ! See if we are filling this level with a constant
            call get_constant_fill_lev(keys(i)%cvalue, rfillconst, istatus)
            if (istatus == 0) then
               call create_level(field, rlevel, idx, output_flags, rfillconst=rfillconst)

            ! Otherwise, we are filling from another level
            else
               call get_fill_src_level(keys(i)%cvalue, asrcname, isrclevel)
               rsrclevel = real(isrclevel)
               call create_level(field, rlevel, idx, output_flags, &
                                 asrcname=asrcname, rsrclevel=rsrclevel)
               
            end if
         end if
      end do

      if (associated(keys)) deallocate(keys)

   end subroutine fill_field


   !!!!!!!!!!!!!!!!!!!!!!!!!!!!!!!!!!!!!!!!!!!!!!!!!!!!!!!!!!!!!!!!!!!!!!!!!!!!!! 
   ! Name: create_level
   !
   ! Purpose: 
   !!!!!!!!!!!!!!!!!!!!!!!!!!!!!!!!!!!!!!!!!!!!!!!!!!!!!!!!!!!!!!!!!!!!!!!!!!!!!! 
   subroutine create_level(field_template, rlevel, idx, output_flags, &
                           rfillconst, asrcname, rsrclevel)

      use storage_module
      use interp_option_module

      implicit none

      ! Arguments
      type (fg_input), intent(inout) :: field_template
      real, intent(in) :: rlevel
      integer, intent(in) :: idx
      character (len=128), dimension(:), intent(inout) :: output_flags
      real, intent(in), optional :: rfillconst, rsrclevel
      character (len=128), intent(in), optional :: asrcname
       
      ! Local variables
      integer :: i, j, istatus
      integer :: sm1,em1,sm2,em2
      type (fg_input) :: query_field

      !
      ! Check to make sure optional arguments are sane
      !
      if (present(rfillconst) .and. (present(asrcname) .or. present(rsrclevel))) then
         call mprintf(.true.,ERROR,'A call to create_level() cannot be given specifications '// &
                      'for both a constant fill value and a source level.')

      else if ((present(asrcname) .and. .not. present(rsrclevel)) .or. &
               (.not. present(asrcname) .and. present(rsrclevel))) then
         call mprintf(.true.,ERROR,'Neither or both of optional arguments asrcname and '// &
                      'rsrclevel must be specified to subroutine create_level().')

      else if (.not. present(rfillconst) .and. &
               .not. present(asrcname)   .and. &
               .not. present(rsrclevel)) then
         call mprintf(.true.,ERROR,'A call to create_level() must be given either a specification '// &
                      'for a constant fill value or a source level.')
      end if

      query_field%header%time_dependent = .true.
      query_field%header%field = field_template%header%field
      query_field%header%vertical_level = rlevel
      nullify(query_field%r_arr)
      nullify(query_field%valid_mask)
      nullify(query_field%modified_mask)

      call storage_query_field(query_field, istatus)
      if (istatus == 0) then
         call mprintf(.true.,INFORM,'%s at level %f already exists; leaving it alone.', &
                      s1=field_template%header%field, f1=rlevel)
         return 
      end if

      sm1 = field_template%header%dim1(1)
      em1 = field_template%header%dim1(2)
      sm2 = field_template%header%dim2(1)
      em2 = field_template%header%dim2(2)

      !
      ! Handle constant fill value case
      !
      if (present(rfillconst)) then

         field_template%header%vertical_level = rlevel
         allocate(field_template%r_arr(sm1:em1,sm2:em2))
         allocate(field_template%valid_mask)
         allocate(field_template%modified_mask)
         call bitarray_create(field_template%valid_mask, em1-sm1+1, em2-sm2+1)
         call bitarray_create(field_template%modified_mask, em1-sm1+1, em2-sm2+1)
 
         field_template%r_arr = rfillconst

         do j=sm2,em2
            do i=sm1,em1
               call bitarray_set(field_template%valid_mask, i-sm1+1, j-sm2+1)
            end do
         end do

         call storage_put_field(field_template)

         if (output_this_field(idx) .and. flag_in_output(idx) /= ' ') then
            output_flags(idx) = flag_in_output(idx)
         end if

      !
      ! Handle source field and source level case
      !
      else if (present(asrcname) .and. present(rsrclevel)) then

         query_field%header%field = ' '
         query_field%header%field = asrcname
         query_field%header%vertical_level = rsrclevel

         ! Check to see whether the requested source field exists at the requested level
         call storage_query_field(query_field, istatus)

         if (istatus == 0) then

            ! Read in requested field at requested level
            call storage_get_field(query_field, istatus)
            if ((query_field%header%dim1(1) /= field_template%header%dim1(1)) .or. &
                (query_field%header%dim1(2) /= field_template%header%dim1(2)) .or. &
                (query_field%header%dim2(1) /= field_template%header%dim2(1)) .or. &
                (query_field%header%dim2(2) /= field_template%header%dim2(2))) then
               call mprintf(.true.,ERROR,'Dimensions for %s do not match those of %s. This is '// &
                            'probably because the staggerings of the fields do not match.', &
                            s1=query_field%header%field, s2=field_template%header%field)
            end if

            field_template%header%vertical_level = rlevel
            allocate(field_template%r_arr(sm1:em1,sm2:em2))
            allocate(field_template%valid_mask)
            allocate(field_template%modified_mask)
            call bitarray_create(field_template%valid_mask, em1-sm1+1, em2-sm2+1)
            call bitarray_create(field_template%modified_mask, em1-sm1+1, em2-sm2+1)
 
            field_template%r_arr = query_field%r_arr

            ! We should retain information about which points in the field are valid
            do j=sm2,em2
               do i=sm1,em1
                  if (bitarray_test(query_field%valid_mask, i-sm1+1, j-sm2+1)) then
                     call bitarray_set(field_template%valid_mask, i-sm1+1, j-sm2+1)
                  end if
               end do
            end do

            call storage_put_field(field_template)

            if (output_this_field(idx) .and. flag_in_output(idx) /= ' ') then
               output_flags(idx) = flag_in_output(idx)
            end if

         else
            call mprintf(.true.,INFORM,'Couldn''t find %s at level %f to fill level %f of %s.', &
                         s1=asrcname,f1=rsrclevel,f2=rlevel,s2=field_template%header%field)
         end if

      end if

   end subroutine create_level
   
   
   !!!!!!!!!!!!!!!!!!!!!!!!!!!!!!!!!!!!!!!!!!!!!!!!!!!!!!!!!!!!!!!!!!!!!!!!!!!!!! 
   ! Name: accum_continuous
   !
   ! Purpose: Sum up all of the source data points whose nearest neighbor in the
   !   model grid is the specified model grid point.
   !
   ! NOTE: When processing the source tile, those source points that are 
   !   closest to a different model grid point will be added to the totals for 
   !   such grid points; thus, an entire source tile will be processed at a time.
   !   This routine really processes for all model grid points that are 
   !   within a source tile, and not just for a single grid point.
   !!!!!!!!!!!!!!!!!!!!!!!!!!!!!!!!!!!!!!!!!!!!!!!!!!!!!!!!!!!!!!!!!!!!!!!!!!!!!! 
   subroutine accum_continuous(src_array, &
                               src_min_x, src_max_x, src_min_y, src_max_y, src_min_z, src_max_z, bdr_width, &
                               dst_array, n, &
                               start_i, end_i, start_j, end_j, start_k, end_k, &
                               istagger, &
                               new_pts, msgval, maskval, mask_relational, mask_array, sr_x, sr_y)
   
      use bitarray_module
      use misc_definitions_module
   
      implicit none
   
      ! Arguments
      integer, intent(in) :: start_i, end_i, start_j, end_j, start_k, end_k, istagger, &
                             src_min_x, src_max_x, src_min_y, src_max_y, src_min_z, src_max_z, bdr_width
      real, intent(in) :: maskval, msgval
      real, dimension(src_min_x:src_max_x, src_min_y:src_max_y, src_min_z:src_max_z), intent(in) :: src_array
      real, dimension(start_i:end_i, start_j:end_j, start_k:end_k), intent(inout) :: dst_array, n
      real, dimension(src_min_x:src_max_x, src_min_y:src_max_y), intent(in), optional :: mask_array
      integer, intent(in), optional :: sr_x, sr_y
      type (bitarray), intent(inout) :: new_pts
      character(len=1), intent(in), optional :: mask_relational
   
      ! Local variables
      integer :: i, j
      integer, pointer, dimension(:,:,:) :: where_maps_to
      real :: rsr_x, rsr_y

      rsr_x = 1.0
      rsr_y = 1.0
      if (present(sr_x)) rsr_x = real(sr_x)
      if (present(sr_y)) rsr_y = real(sr_y)
   
      allocate(where_maps_to(src_min_x:src_max_x,src_min_y:src_max_y,2))
      do i=src_min_x,src_max_x
         do j=src_min_y,src_max_y
            where_maps_to(i,j,1) = NOT_PROCESSED 
         end do
      end do
   
      call process_continuous_block(src_array, where_maps_to, &
                               src_min_x, src_min_y, src_min_z, src_max_x, src_max_y, src_max_z, &
                               src_min_x+bdr_width, src_min_y, src_min_z, &
                               src_max_x-bdr_width, src_max_y, src_max_z, &
                               dst_array, n, start_i, end_i, start_j, end_j, start_k, end_k, &
                               istagger, &
                               new_pts, rsr_x, rsr_y, msgval, maskval, mask_relational, mask_array)
   
      deallocate(where_maps_to)
   
   end subroutine accum_continuous
   
   
   !!!!!!!!!!!!!!!!!!!!!!!!!!!!!!!!!!!!!!!!!!!!!!!!!!!!!!!!!!!!!!!!!!!!!!!!!!!!!! 
   ! Name: process_continuous_block 
   !
   ! Purpose: To recursively process a subarray of continuous data, adding the 
   !   points in a block to the sum for their nearest grid point. The nearest 
   !   neighbor may be estimated in some cases; for example, if the four corners 
   !   of a subarray all have the same nearest grid point, all elements in the 
   !   subarray are added to that grid point.
   !!!!!!!!!!!!!!!!!!!!!!!!!!!!!!!!!!!!!!!!!!!!!!!!!!!!!!!!!!!!!!!!!!!!!!!!!!!!!! 
   recursive subroutine process_continuous_block(tile_array, where_maps_to, &
                                   src_min_x, src_min_y, src_min_z, src_max_x, src_max_y, src_max_z, &
                                   min_i, min_j, min_k, max_i, max_j, max_k, &
                                   dst_array, n, &
                                   start_x, end_x, start_y, end_y, start_z, end_z, &
                                   istagger, &
                                   new_pts, sr_x, sr_y, msgval, maskval, mask_relational, mask_array)
   
      use bitarray_module
      use llxy_module
      use misc_definitions_module
   
      implicit none
   
      ! Arguments
      integer, intent(in) :: min_i, min_j, min_k, max_i, max_j, max_k, &
                             src_min_x, src_min_y, src_min_z, src_max_x, src_max_y, src_max_z, &
                             start_x, end_x, start_y, end_y, start_z, end_z, istagger
      integer, dimension(src_min_x:src_max_x,src_min_y:src_max_y,2), intent(inout) :: where_maps_to
      real, intent(in) :: sr_x, sr_y, maskval, msgval
      real, dimension(src_min_x:src_max_x,src_min_y:src_max_y,src_min_z:src_max_z), intent(in) :: tile_array
      real, dimension(src_min_x:src_max_x,src_min_y:src_max_y), intent(in), optional :: mask_array
      real, dimension(start_x:end_x,start_y:end_y,start_z:end_z), intent(inout) :: dst_array, n
      type (bitarray), intent(inout) :: new_pts
      character(len=1), intent(in), optional :: mask_relational
   
      ! Local variables
      integer :: orig_selected_domain, x_dest, y_dest, i, j, k, center_i, center_j
      real :: lat_corner, lon_corner, rx, ry
   
      ! Compute the model grid point that the corners of the rectangle to be 
      !   processed map to
      ! Lower-left corner
      if (where_maps_to(min_i,min_j,1) == NOT_PROCESSED) then
         orig_selected_domain = iget_selected_domain()
         call select_domain(SOURCE_PROJ)
         call xytoll(real(min_i), real(min_j), lat_corner, lon_corner, istagger)
         call select_domain(1)
         call lltoxy(lat_corner, lon_corner, rx, ry, istagger)
         rx = (rx - 1.0)*sr_x + 1.0
         ry = (ry - 1.0)*sr_y + 1.0
         call select_domain(orig_selected_domain)
         if (real(start_x) <= rx .and. rx <= real(end_x) .and. &
             real(start_y) <= ry .and. ry <= real(end_y)) then
            where_maps_to(min_i,min_j,1) = nint(rx)
            where_maps_to(min_i,min_j,2) = nint(ry)
         else
            where_maps_to(min_i,min_j,1) = OUTSIDE_DOMAIN
         end if
      end if
   
      ! Upper-left corner
      if (where_maps_to(min_i,max_j,1) == NOT_PROCESSED) then
         orig_selected_domain = iget_selected_domain()
         call select_domain(SOURCE_PROJ)
         call xytoll(real(min_i), real(max_j), lat_corner, lon_corner, istagger)
         call select_domain(1)
         call lltoxy(lat_corner, lon_corner, rx, ry, istagger)
         rx = (rx - 1.0)*sr_x + 1.0
         ry = (ry - 1.0)*sr_y + 1.0
         call select_domain(orig_selected_domain)
         if (real(start_x) <= rx .and. rx <= real(end_x) .and. &
             real(start_y) <= ry .and. ry <= real(end_y)) then
            where_maps_to(min_i,max_j,1) = nint(rx)
            where_maps_to(min_i,max_j,2) = nint(ry)
         else
            where_maps_to(min_i,max_j,1) = OUTSIDE_DOMAIN
         end if
      end if
   
      ! Upper-right corner
      if (where_maps_to(max_i,max_j,1) == NOT_PROCESSED) then
         orig_selected_domain = iget_selected_domain()
         call select_domain(SOURCE_PROJ)
         call xytoll(real(max_i), real(max_j), lat_corner, lon_corner, istagger)
         call select_domain(1)
         call lltoxy(lat_corner, lon_corner, rx, ry, istagger)
         rx = (rx - 1.0)*sr_x + 1.0
         ry = (ry - 1.0)*sr_y + 1.0
         call select_domain(orig_selected_domain)
         if (real(start_x) <= rx .and. rx <= real(end_x) .and. &
             real(start_y) <= ry .and. ry <= real(end_y)) then
            where_maps_to(max_i,max_j,1) = nint(rx)
            where_maps_to(max_i,max_j,2) = nint(ry)
         else
            where_maps_to(max_i,max_j,1) = OUTSIDE_DOMAIN
         end if
      end if
   
      ! Lower-right corner
      if (where_maps_to(max_i,min_j,1) == NOT_PROCESSED) then
         orig_selected_domain = iget_selected_domain()
         call select_domain(SOURCE_PROJ)
         call xytoll(real(max_i), real(min_j), lat_corner, lon_corner, istagger)
         call select_domain(1)
         call lltoxy(lat_corner, lon_corner, rx, ry, istagger)
         rx = (rx - 1.0)*sr_x + 1.0
         ry = (ry - 1.0)*sr_y + 1.0
         call select_domain(orig_selected_domain)
         if (real(start_x) <= rx .and. rx <= real(end_x) .and. &
             real(start_y) <= ry .and. ry <= real(end_y)) then
            where_maps_to(max_i,min_j,1) = nint(rx)
            where_maps_to(max_i,min_j,2) = nint(ry)
         else
            where_maps_to(max_i,min_j,1) = OUTSIDE_DOMAIN
         end if
      end if
   
      ! If all four corners map to same model grid point, accumulate the 
      !   entire rectangle
      if (where_maps_to(min_i,min_j,1) == where_maps_to(min_i,max_j,1) .and. &
          where_maps_to(min_i,min_j,1) == where_maps_to(max_i,max_j,1) .and. &
          where_maps_to(min_i,min_j,1) == where_maps_to(max_i,min_j,1) .and. &
          where_maps_to(min_i,min_j,2) == where_maps_to(min_i,max_j,2) .and. &
          where_maps_to(min_i,min_j,2) == where_maps_to(max_i,max_j,2) .and. &
          where_maps_to(min_i,min_j,2) == where_maps_to(max_i,min_j,2) .and. &
          where_maps_to(min_i,min_j,1) /= OUTSIDE_DOMAIN) then 
         x_dest = where_maps_to(min_i,min_j,1)
         y_dest = where_maps_to(min_i,min_j,2)
         
         ! If this grid point was already given a value from higher-priority source data, 
         !   there is nothing to do.
!         if (.not. bitarray_test(processed_pts, x_dest-start_x+1, y_dest-start_y+1)) then
   
            ! If this grid point has never been given a value by this level of source data,
            !   initialize the point
            if (.not. bitarray_test(new_pts, x_dest-start_x+1, y_dest-start_y+1)) then
               do k=min_k,max_k
                  dst_array(x_dest,y_dest,k) = 0.
               end do
            end if
   
            ! Sum all the points whose nearest neighbor is this grid point
            if (present(mask_array) .and. present(mask_relational)) then
               do i=min_i,max_i
                  do j=min_j,max_j
                     do k=min_k,max_k
                        ! Ignore masked/missing values in the source data
                        if (tile_array(i,j,k) /= msgval) then
                           if (mask_relational == ' ' .and. mask_array(i,j) /= maskval) then
                              dst_array(x_dest,y_dest,k) = dst_array(x_dest,y_dest,k) + tile_array(i,j,k) 
                              n(x_dest,y_dest,k) = n(x_dest,y_dest,k) + 1.0
                              call bitarray_set(new_pts, x_dest-start_x+1, y_dest-start_y+1)
                           else if (mask_relational == '<' .and. mask_array(i,j) >= maskval) then
                              dst_array(x_dest,y_dest,k) = dst_array(x_dest,y_dest,k) + tile_array(i,j,k) 
                              n(x_dest,y_dest,k) = n(x_dest,y_dest,k) + 1.0
                              call bitarray_set(new_pts, x_dest-start_x+1, y_dest-start_y+1)
                           else if (mask_relational == '>' .and. mask_array(i,j) <= maskval) then
                              dst_array(x_dest,y_dest,k) = dst_array(x_dest,y_dest,k) + tile_array(i,j,k) 
                              n(x_dest,y_dest,k) = n(x_dest,y_dest,k) + 1.0
                              call bitarray_set(new_pts, x_dest-start_x+1, y_dest-start_y+1)
                           end if
                        end if
                     end do
                  end do
               end do
            else if (present(mask_array)) then
               do i=min_i,max_i
                  do j=min_j,max_j
                     do k=min_k,max_k
                        ! Ignore masked/missing values in the source data
                        if ((tile_array(i,j,k) /= msgval) .and. &
                            (mask_array(i,j) /= maskval)) then
                           dst_array(x_dest,y_dest,k) = dst_array(x_dest,y_dest,k) + tile_array(i,j,k) 
                           n(x_dest,y_dest,k) = n(x_dest,y_dest,k) + 1.0
                           call bitarray_set(new_pts, x_dest-start_x+1, y_dest-start_y+1)
                        end if
                     end do
                  end do
               end do
            else
               do i=min_i,max_i
                  do j=min_j,max_j
                     do k=min_k,max_k
                        ! Ignore masked/missing values in the source data
                        if ((tile_array(i,j,k) /= msgval)) then
                           dst_array(x_dest,y_dest,k) = dst_array(x_dest,y_dest,k) + tile_array(i,j,k) 
                           n(x_dest,y_dest,k) = n(x_dest,y_dest,k) + 1.0
                           call bitarray_set(new_pts, x_dest-start_x+1, y_dest-start_y+1)
                        end if
                     end do
                  end do
               end do
            end if
   
!         end if
   
      ! Rectangle is a square of four points, and we can simply deal with each of the points
      else if (((max_i - min_i + 1) <= 2) .and. ((max_j - min_j + 1) <= 2)) then
         do i=min_i,max_i
            do j=min_j,max_j
               x_dest = where_maps_to(i,j,1)
               y_dest = where_maps_to(i,j,2)
     
               if (x_dest /= OUTSIDE_DOMAIN) then 
   
!                  if (.not. bitarray_test(processed_pts, x_dest-start_x+1, y_dest-start_y+1)) then
                     if (.not. bitarray_test(new_pts, x_dest-start_x+1, y_dest-start_y+1)) then
                        do k=min_k,max_k
                           dst_array(x_dest,y_dest,k) = 0.
                        end do
                     end if
                     
                     if (present(mask_array) .and. present(mask_relational)) then
                        do k=min_k,max_k
                           ! Ignore masked/missing values
                           if (tile_array(i,j,k) /= msgval) then
                              if (mask_relational == ' ' .and. mask_array(i,j) /= maskval) then
                                 dst_array(x_dest,y_dest,k) = dst_array(x_dest,y_dest,k) + tile_array(i,j,k)
                                 n(x_dest,y_dest,k) = n(x_dest,y_dest,k) + 1.0
                                 call bitarray_set(new_pts, x_dest-start_x+1, y_dest-start_y+1)
                              else if (mask_relational == '<' .and. mask_array(i,j) >= maskval) then
                                 dst_array(x_dest,y_dest,k) = dst_array(x_dest,y_dest,k) + tile_array(i,j,k)
                                 n(x_dest,y_dest,k) = n(x_dest,y_dest,k) + 1.0
                                 call bitarray_set(new_pts, x_dest-start_x+1, y_dest-start_y+1)
                              else if (mask_relational == '>' .and. mask_array(i,j) <= maskval) then
                                 dst_array(x_dest,y_dest,k) = dst_array(x_dest,y_dest,k) + tile_array(i,j,k)
                                 n(x_dest,y_dest,k) = n(x_dest,y_dest,k) + 1.0
                                 call bitarray_set(new_pts, x_dest-start_x+1, y_dest-start_y+1)
                              end if
                           end if
                        end do
                     else if (present(mask_array)) then
                        do k=min_k,max_k
                           ! Ignore masked/missing values
                           if ((tile_array(i,j,k) /= msgval) .and. &
                                (mask_array(i,j) /= maskval)) then
                              dst_array(x_dest,y_dest,k) = dst_array(x_dest,y_dest,k) + tile_array(i,j,k)
                              n(x_dest,y_dest,k) = n(x_dest,y_dest,k) + 1.0
                              call bitarray_set(new_pts, x_dest-start_x+1, y_dest-start_y+1)
                           end if
                        end do
                     else
                        do k=min_k,max_k
                           ! Ignore masked/missing values
                           if ((tile_array(i,j,k) /= msgval)) then 
                              dst_array(x_dest,y_dest,k) = dst_array(x_dest,y_dest,k) + tile_array(i,j,k)
                              n(x_dest,y_dest,k) = n(x_dest,y_dest,k) + 1.0
                              call bitarray_set(new_pts, x_dest-start_x+1, y_dest-start_y+1)
                           end if
                        end do
                     end if
!                  end if
     
               end if
            end do
         end do
   
      ! Not all corners map to the same grid point, and the rectangle contains more than
      !   four points
      else
         center_i = (max_i + min_i)/2
         center_j = (max_j + min_j)/2
   
         ! Recursively process lower-left rectangle
         call process_continuous_block(tile_array, where_maps_to, &
                    src_min_x, src_min_y, src_min_z, &
                    src_max_x, src_max_y, src_max_z, &
                    min_i, min_j, min_k, &
                    center_i, center_j, max_k, &
                    dst_array, n, &
                    start_x, end_x, start_y, end_y, start_z, end_z, &
                    istagger, &
                    new_pts, sr_x, sr_y, msgval, maskval, mask_relational, mask_array) 
         
         if (center_i < max_i) then
            ! Recursively process lower-right rectangle
            call process_continuous_block(tile_array, where_maps_to, &
                       src_min_x, src_min_y, src_min_z, &
                       src_max_x, src_max_y, src_max_z, &
                       center_i+1, min_j, min_k, max_i, &
                       center_j, max_k, &
                       dst_array, n, &
                       start_x, end_x, start_y, &
                       end_y, start_z, end_z, &
                       istagger, &
                       new_pts, sr_x, sr_y, msgval, maskval, mask_relational, mask_array) 
         end if
   
         if (center_j < max_j) then
            ! Recursively process upper-left rectangle
            call process_continuous_block(tile_array, where_maps_to, &
                       src_min_x, src_min_y, src_min_z, &
                       src_max_x, src_max_y, src_max_z, &
                       min_i, center_j+1, min_k, center_i, &
                       max_j, max_k, &
                       dst_array, n, &
                       start_x, end_x, start_y, &
                       end_y, start_z, end_z, &
                       istagger, &
                       new_pts, sr_x, sr_y, msgval, maskval, mask_relational, mask_array) 
         end if
   
         if (center_i < max_i .and. center_j < max_j) then
            ! Recursively process upper-right rectangle
            call process_continuous_block(tile_array, where_maps_to, &
                       src_min_x, src_min_y, src_min_z, &
                       src_max_x, src_max_y, src_max_z, &
                       center_i+1, center_j+1, min_k, max_i, &
                       max_j, max_k, &
                       dst_array, n, &
                       start_x, end_x, start_y, &
                       end_y, start_z, end_z, &
                       istagger, &
                       new_pts, sr_x, sr_y, msgval, maskval, mask_relational, mask_array) 
         end if
      end if
   
   end subroutine process_continuous_block

end module process_domain_module<|MERGE_RESOLUTION|>--- conflicted
+++ resolved
@@ -1149,11 +1149,7 @@
       !   now we simply output every field from the storage module.
       !
     
-<<<<<<< HEAD
-      title = 'OUTPUT FROM METGRID V3.4' 
-=======
       title = 'OUTPUT FROM METGRID V3.4.1' 
->>>>>>> 36e02678
    
       ! Initialize the output module for this domain and time
       call mprintf(.true.,LOGFILE,'Initializing output module.')
