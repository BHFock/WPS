--- conflicted
+++ resolved
@@ -292,11 +292,7 @@
       end if
 
       ! Initialize the output module now that we have the corner point lats/lons
-<<<<<<< HEAD
-      call output_init(which_domain, 'OUTPUT FROM GEOGRID V3.4', '0000-00-00_00:00:00', grid_type, dynopt, &
-=======
       call output_init(which_domain, 'OUTPUT FROM GEOGRID V3.4.1', '0000-00-00_00:00:00', grid_type, dynopt, &
->>>>>>> 36e02678
                        corner_lats, corner_lons, &
                        start_dom_i,   end_dom_i,   start_dom_j,   end_dom_j, &
                        start_patch_i, end_patch_i, start_patch_j, end_patch_j, &
